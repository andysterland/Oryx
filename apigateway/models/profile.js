const Sequelize = require('sequelize');

<<<<<<< HEAD
module.exports = function defineProfile(sql)
{
    var profile = sql.define('profile', {
=======
module.exports = function defineProfile(sequelize) {
    var profile = sequelize.define('profile', {
>>>>>>> f87dc7e4
        id: {
            type: Sequelize.INTEGER,
            autoIncrement: true,
            primaryKey: true
        },
        displayName: Sequelize.STRING,
        firstName: Sequelize.STRING,
        lastName: Sequelize.STRING,
        email: Sequelize.STRING
    },
        {
            classMethods: {
                associate: function associate(user){
                    profile.belongsTo(user);
                }
            }
        });

    return { profile };
};
<|MERGE_RESOLUTION|>--- conflicted
+++ resolved
@@ -1,13 +1,7 @@
 const Sequelize = require('sequelize');
 
-<<<<<<< HEAD
-module.exports = function defineProfile(sql)
-{
+module.exports = function defineProfile(sql) {
     var profile = sql.define('profile', {
-=======
-module.exports = function defineProfile(sequelize) {
-    var profile = sequelize.define('profile', {
->>>>>>> f87dc7e4
         id: {
             type: Sequelize.INTEGER,
             autoIncrement: true,
