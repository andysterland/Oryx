--- conflicted
+++ resolved
@@ -57,11 +57,7 @@
                     "-c",
                     buildScript
                 },
-<<<<<<< HEAD
-                $"{_imageBase}/node:{nodeVersion}",
-=======
                 GenerateRuntimeImage("node", nodeVersion),
->>>>>>> d7c499f4
                 ContainerPort,
                 "/bin/sh",
                 new[]
