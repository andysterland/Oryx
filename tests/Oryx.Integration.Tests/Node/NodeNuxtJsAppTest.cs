﻿// --------------------------------------------------------------------------------------------
// Copyright (c) Microsoft Corporation. All rights reserved.
// Licensed under the MIT license.
// --------------------------------------------------------------------------------------------

using System;
using System.Collections.Generic;
using System.IO;
using System.Threading.Tasks;
using Microsoft.Oryx.Common;
using Microsoft.Oryx.Tests.Common;
using Xunit;
using Xunit.Abstractions;

namespace Microsoft.Oryx.Integration.Tests
{
    [Trait("category", "node")]
    public class NodeNuxtJsAppTest : NodeEndToEndTestsBase
    {
        public const string AppName = "helloworld-nuxtjs";
        public const int ContainerAppPort = 3000;

        public NodeNuxtJsAppTest(ITestOutputHelper output, TestTempDirTestFixture testTempDirTestFixture)
            : base(output, testTempDirTestFixture)
        {
        }

        [Fact]
        public async Task CanBuildAndRun_HackerNewsNuxtJsApp_WithoutZippingNodeModules()
        {
            // Arrange
            var nodeVersion = "10";
            var volume = CreateAppVolume(AppName);
            var appDir = volume.ContainerDir;
            var buildScript = new ShellScriptBuilder()
               .AddCommand($"oryx build {appDir} --platform nodejs --platform-version {nodeVersion}")
               .ToString();
            var runScript = new ShellScriptBuilder()
                // Note: NuxtJS needs the host to be specified this way
                .SetEnvironmentVariable("HOST", "0.0.0.0")
                .SetEnvironmentVariable("PORT", ContainerAppPort.ToString())
                .AddCommand($"oryx -appPath {appDir}")
                .AddCommand(DefaultStartupFilePath)
                .ToString();

            await EndToEndTestHelper.BuildRunAndAssertAppAsync(
                AppName,
                _output,
                volume,
                "/bin/sh",
                new[]
                {
                    "-c",
                    buildScript
                },
<<<<<<< HEAD
                $"{_imageBase}/node:{nodeVersion}",
=======
                GenerateRuntimeImage("node", nodeVersion),
>>>>>>> d7c499f4
                ContainerAppPort,
                "/bin/sh",
                new[]
                {
                    "-c",
                    runScript
                },
                async (hostPort) =>
                {
                    var data = await _httpClient.GetStringAsync($"http://localhost:{hostPort}");
                    Assert.Contains("Welcome!", data);
                });
        }

        [Fact]
        public async Task CanBuildAndRun_HackerNewsNuxtJsApp_UsingZippedNodeModules()
        {
            var nodeVersion = "10";
            string compressFormat = "zip";
            // NOTE:
            // 1. Use intermediate directory(which here is local to container) to avoid errors like
            //      "tar: node_modules/form-data: file changed as we read it"
            //    related to zipping files on a folder which is volume mounted.
            // 2. Use output directory within the container due to 'rsync'
            //    having issues with volume mounted directories

            // Arrange
            var appOutputDirPath = Directory.CreateDirectory(Path.Combine(_tempRootDir, Guid.NewGuid().ToString("N")))
                .FullName;
            var appOutputDirVolume = DockerVolume.CreateMirror(appOutputDirPath);
            var appOutputDir = appOutputDirVolume.ContainerDir;
            var volume = CreateAppVolume(AppName);
            var appDir = volume.ContainerDir;
            var runAppScript = new ShellScriptBuilder()
                // Note: NuxtJS needs the host to be specified this way
                .SetEnvironmentVariable("HOST", "0.0.0.0")
                .SetEnvironmentVariable("PORT", ContainerAppPort.ToString())
                .AddCommand($"oryx -appPath {appOutputDir}")
                .AddCommand(DefaultStartupFilePath)
                .ToString();
            var buildScript = new ShellScriptBuilder()
                .AddCommand(
                $"oryx build {appDir} -i /tmp/int -o /tmp/out --platform nodejs " +
                $"--platform-version {nodeVersion} -p compress_node_modules={compressFormat}")
                .AddCommand($"cp -rf /tmp/out/. {appOutputDir}")
                .ToString();

            await EndToEndTestHelper.BuildRunAndAssertAppAsync(
                AppName,
                _output,
                new List<DockerVolume> { appOutputDirVolume, volume },
                "/bin/sh",
                new[]
                {
                    "-c",
                    buildScript
                },
<<<<<<< HEAD
                $"{_imageBase}/node:{nodeVersion}",
=======
                GenerateRuntimeImage("node", nodeVersion),
>>>>>>> d7c499f4
                ContainerAppPort,
                "/bin/sh",
                new[]
                {
                    "-c",
                    runAppScript
                },
                async (hostPort) =>
                {
                    var data = await _httpClient.GetStringAsync($"http://localhost:{hostPort}");
                    Assert.Contains("Welcome!", data);
                });
        }
    }
}<|MERGE_RESOLUTION|>--- conflicted
+++ resolved
@@ -53,11 +53,7 @@
                     "-c",
                     buildScript
                 },
-<<<<<<< HEAD
-                $"{_imageBase}/node:{nodeVersion}",
-=======
                 GenerateRuntimeImage("node", nodeVersion),
->>>>>>> d7c499f4
                 ContainerAppPort,
                 "/bin/sh",
                 new[]
@@ -115,11 +111,7 @@
                     "-c",
                     buildScript
                 },
-<<<<<<< HEAD
-                $"{_imageBase}/node:{nodeVersion}",
-=======
                 GenerateRuntimeImage("node", nodeVersion),
->>>>>>> d7c499f4
                 ContainerAppPort,
                 "/bin/sh",
                 new[]
