--- conflicted
+++ resolved
@@ -50,11 +50,7 @@
                     "-c",
                     buildScript
                 },
-<<<<<<< HEAD
-                $"{_imageBase}/node:{nodeVersion}",
-=======
                 GenerateRuntimeImage("node", nodeVersion),
->>>>>>> d7c499f4
                 ContainerAppPort,
                 "/bin/sh",
                 new[]
@@ -110,11 +106,7 @@
                     "-c",
                     buildScript
                 },
-<<<<<<< HEAD
-                $"{_imageBase}/node:{nodeVersion}",
-=======
                 GenerateRuntimeImage("node", nodeVersion),
->>>>>>> d7c499f4
                 ContainerAppPort,
                 "/bin/sh",
                 new[]
