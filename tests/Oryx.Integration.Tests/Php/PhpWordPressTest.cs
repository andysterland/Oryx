﻿// --------------------------------------------------------------------------------------------
// Copyright (c) Microsoft Corporation. All rights reserved.
// Licensed under the MIT license.
// --------------------------------------------------------------------------------------------

using Microsoft.Oryx.BuildScriptGenerator.Php;
using Microsoft.Oryx.Common;
using Microsoft.Oryx.Tests.Common;
using System;
using System.IO;
using System.IO.Compression;
using System.Net;
using System.Threading.Tasks;
using Xunit;
using Xunit.Abstractions;

namespace Microsoft.Oryx.Integration.Tests
{
    [Trait("category", "php")]
    public class PhpWordPressTest : PhpEndToEndTestsBase
    {
        public PhpWordPressTest(ITestOutputHelper output, TestTempDirTestFixture fixture)
            : base(output, fixture)
        {
        }

        [Theory]
        [InlineData("7.4")]
        [InlineData("7.3")]
        [InlineData("7.2")]
        [InlineData("7.0")]
        [InlineData("5.6")]
        public async Task PhpWithApacheWordPress51(string phpVersion)
        {
            // Arrange
            string hostDir = Path.Combine(_tempRootDir, Guid.NewGuid().ToString("N"));
            if (!Directory.Exists(hostDir))
            {
                Directory.CreateDirectory(hostDir);
                using (var webClient = new WebClient())
                {
                    var wpZipPath = Path.Combine(hostDir, "wp.zip");
                    webClient.DownloadFile("https://wordpress.org/wordpress-5.1.zip", wpZipPath);
                    // The ZIP already contains a `wordpress` folder
                    ZipFile.ExtractToDirectory(wpZipPath, hostDir);
                }
            }

            var appName = "wordpress";
            var volume = DockerVolume.CreateMirror(Path.Combine(hostDir,"wordpress"));
            var appDir = volume.ContainerDir;
            var buildScript = new ShellScriptBuilder()
               .AddCommand($"oryx build {appDir} --platform {PhpConstants.PlatformName} --language-version {phpVersion}")
               .ToString();
            var runScript = new ShellScriptBuilder()
                .AddCommand($"oryx create-script -appPath {appDir} -bindPort {ContainerPort} -output {RunScriptPath}")
                .AddCommand(RunScriptPath)
                .ToString();

            // Act & Assert
            await EndToEndTestHelper.BuildRunAndAssertAppAsync(
                appName, _output, volume,
                "/bin/sh", new[] { "-c", buildScript },
                _imageHelper.GetRuntimeImage("php", phpVersion),
                ContainerPort,
                "/bin/sh", new[] { "-c", runScript },
                async (hostPort) =>
                {
                    var data = await _httpClient.GetStringAsync($"http://localhost:{hostPort}/");
                    Assert.Contains("<title>WordPress &rsaquo; Setup Configuration File</title>", data);
                });
        }

        [Theory]
        [InlineData("7.4")]
        [InlineData("7.3")]
        [InlineData("7.2")]
<<<<<<< HEAD
        public async Task PhpFpmWithNginxWordPress51(string phpVersion)
        {
            // Arrange
            string hostDir = Path.Combine(_tempRootDir, Guid.NewGuid().ToString("N"));
            if (!Directory.Exists(hostDir))
            {
                Directory.CreateDirectory(hostDir);
                using (var webClient = new WebClient())
                {
                    var wpZipPath = Path.Combine(hostDir, "wp.zip");
                    webClient.DownloadFile("https://wordpress.org/wordpress-5.1.zip", wpZipPath);
                    // The ZIP already contains a `wordpress` folder
                    ZipFile.ExtractToDirectory(wpZipPath, hostDir);
                }
            }

            var phpimageVersion = string.Concat(phpVersion, "-", "fpm");
            var appName = "wordpress";
            var volume = DockerVolume.CreateMirror(Path.Combine(hostDir, "wordpress"));
            var appDir = volume.ContainerDir;
            var buildScript = new ShellScriptBuilder()
               .AddCommand($"oryx build {appDir} --platform {PhpConstants.PlatformName} --language-version {phpVersion}")
               .ToString();
            var runScript = new ShellScriptBuilder()
                .AddCommand($"oryx create-script -appPath {appDir} -bindPort {ContainerPort} -output {RunScriptPath}")
                .AddCommand("mkdir -p /home/site/wwwroot")
                .AddCommand($"cp -rf {appDir}/. /home/site/wwwroot")
=======
        [InlineData("7.0")]
        [InlineData("5.6")]
        public async Task CanBuildAndRun_Wordpress_SampleApp(string phpVersion)
        {
            // Arrange
            var appName = "wordpress-example";
            var hostDir = Path.Combine(_hostSamplesDir, "php", appName);
            var volume = DockerVolume.CreateMirror(hostDir);
            var appDir = volume.ContainerDir;

            // build-script to download wordpress cli and build
            var buildScript = new ShellScriptBuilder()
                .AddCommand($"cd {appDir}")
                .AddCommand("curl -O https://raw.githubusercontent.com/wp-cli/builds/gh-pages/phar/wp-cli.phar")
                .AddCommand("chmod +x wp-cli.phar")
                .AddCommand("./wp-cli.phar core download")
                .AddCommand($"oryx build {appDir} --platform {PhpConstants.PlatformName} --language-version {phpVersion}")
                .AddDirectoryExistsCheck("wp-admin")
                .AddFileDoesNotExistCheck("wp-config.php")
                .ToString();

            // run script to finish wordpress configuration and run the app
            var runScript = new ShellScriptBuilder()
                .AddCommand($"cd {appDir}")
                .AddFileExistsCheck("oryx-manifest.toml")
                .AddFileExistsCheck("wp-cli.phar")
                .AddFileExistsCheck("create_wordpress_db.sh")
                .AddFileExistsCheck("configure_wordpress.sh")
                .AddCommand($"chmod +x create_wordpress_db.sh && ./create_wordpress_db.sh")
                .AddCommand($"chmod +x configure_wordpress.sh && ./configure_wordpress.sh")
                .AddCommand($"oryx create-script -appPath {appDir} -bindPort {ContainerPort} -output {RunScriptPath}")
                .AddCommand(RunScriptPath)
                .ToString();

            // Act & Assert
            await EndToEndTestHelper.BuildRunAndAssertAppAsync(
                appName, _output, volume,
                "/bin/sh", new[] { "-c", buildScript },
                _imageHelper.GetRuntimeImage("php", phpVersion),
                ContainerPort,
                "/bin/sh", new[] { "-c", runScript },
                async (hostPort) =>
                {
                    // this is to test wordpress and mysql connection is working
                    var testdbconnectiondata = await _httpClient.GetStringAsync($"http://localhost:{hostPort}/testdb.php");
                    Assert.DoesNotContain("Unable to connect to MySQL",testdbconnectiondata);
                    Assert.Contains("Connected successfully", testdbconnectiondata);

                    // this is to test regular wordpress site is working
                    var data = await _httpClient.GetStringAsync($"http://localhost:{hostPort}/wp-login.php");
                    Assert.Contains("Powered by WordPress", data);
                    Assert.Contains("Remember Me", data);
                    Assert.Contains("Lost your password?", data);
                    Assert.Contains("Back to localsite", data);
                });
        }

        [Theory]
        [InlineData("7.4")]
        [InlineData("7.3")]
        [InlineData("7.2")]
        public async Task CanBuildAndRun_Wordpress_SampleApp_With_Phpfpm(string phpVersion)
        {
            // Arrange
            var appName = "wordpress-example";
            var hostDir = Path.Combine(_hostSamplesDir, "php", appName);
            var volume = DockerVolume.CreateMirror(hostDir);
            var appDir = volume.ContainerDir;
            var phpimageVersion = string.Concat(phpVersion, "-fpm");

            // build-script to download wordpress cli and build
            var buildScript = new ShellScriptBuilder()
                .AddCommand($"cd {appDir}")
                .AddCommand("curl -O https://raw.githubusercontent.com/wp-cli/builds/gh-pages/phar/wp-cli.phar")
                .AddCommand("chmod +x wp-cli.phar")
                .AddCommand("./wp-cli.phar core download")
                .AddCommand($"oryx build {appDir} --platform {PhpConstants.PlatformName} --language-version {phpVersion}")
                .AddDirectoryExistsCheck("wp-admin")
                .AddFileDoesNotExistCheck("wp-config.php")
                .ToString();

            // run script to finish wordpress configuration and run the app
            var runScript = new ShellScriptBuilder()
                .AddCommand($"cd {appDir}")
                .AddFileExistsCheck("oryx-manifest.toml")
                .AddFileExistsCheck("wp-cli.phar")
                .AddFileExistsCheck("create_wordpress_db.sh")
                .AddFileExistsCheck("configure_wordpress.sh")
                .AddCommand($"chmod +x create_wordpress_db.sh && ./create_wordpress_db.sh")
                .AddCommand($"chmod +x configure_wordpress.sh && ./configure_wordpress.sh")
                .AddCommand($"oryx create-script -appPath {appDir} -bindPort {ContainerPort} -output {RunScriptPath}")
                .AddCommand("mkdir -p /home/site/wwwroot")
                .AddCommand($"cp -a {appDir}/. /home/site/wwwroot")
>>>>>>> 5a14bca4
                .AddCommand(RunScriptPath)
                .ToString();

            // Act & Assert
            await EndToEndTestHelper.BuildRunAndAssertAppAsync(
                appName, _output, volume,
                "/bin/sh", new[] { "-c", buildScript },
                _imageHelper.GetRuntimeImage("php", phpimageVersion),
                ContainerPort,
                "/bin/sh", new[] { "-c", runScript },
                async (hostPort) =>
                {
<<<<<<< HEAD
                    var data = await _httpClient.GetStringAsync($"http://localhost:{hostPort}/");
                    Assert.Contains("<title>WordPress &rsaquo; Setup Configuration File</title>", data);
=======
                    // this is to test wordpress and mysql connection is working
                    var testdbconnectiondata = await _httpClient.GetStringAsync($"http://localhost:{hostPort}/testdb.php");
                    Assert.DoesNotContain("Unable to connect to MySQL", testdbconnectiondata);
                    Assert.Contains("Connected successfully", testdbconnectiondata);

                    // this is to test regular wordpress site is working
                    var data = await _httpClient.GetStringAsync($"http://localhost:{hostPort}/wp-login.php");
                    Assert.Contains("Powered by WordPress", data);
                    Assert.Contains("Remember Me", data);
                    Assert.Contains("Lost your password?", data);
                    Assert.Contains("Back to localsite", data);
>>>>>>> 5a14bca4
                });
        }
    }
}<|MERGE_RESOLUTION|>--- conflicted
+++ resolved
@@ -75,7 +75,129 @@
         [InlineData("7.4")]
         [InlineData("7.3")]
         [InlineData("7.2")]
-<<<<<<< HEAD
+        [InlineData("7.0")]
+        [InlineData("5.6")]
+        public async Task CanBuildAndRun_Wordpress_SampleApp(string phpVersion)
+        {
+            // Arrange
+            var appName = "wordpress-example";
+            var hostDir = Path.Combine(_hostSamplesDir, "php", appName);
+            var volume = DockerVolume.CreateMirror(hostDir);
+            var appDir = volume.ContainerDir;
+
+            // build-script to download wordpress cli and build
+            var buildScript = new ShellScriptBuilder()
+                .AddCommand($"cd {appDir}")
+                .AddCommand("curl -O https://raw.githubusercontent.com/wp-cli/builds/gh-pages/phar/wp-cli.phar")
+                .AddCommand("chmod +x wp-cli.phar")
+                .AddCommand("./wp-cli.phar core download")
+                .AddCommand($"oryx build {appDir} --platform {PhpConstants.PlatformName} --language-version {phpVersion}")
+                .AddDirectoryExistsCheck("wp-admin")
+                .AddFileDoesNotExistCheck("wp-config.php")
+                .ToString();
+
+            // run script to finish wordpress configuration and run the app
+            var runScript = new ShellScriptBuilder()
+                .AddCommand($"cd {appDir}")
+                .AddFileExistsCheck("oryx-manifest.toml")
+                .AddFileExistsCheck("wp-cli.phar")
+                .AddFileExistsCheck("create_wordpress_db.sh")
+                .AddFileExistsCheck("configure_wordpress.sh")
+                .AddCommand($"chmod +x create_wordpress_db.sh && ./create_wordpress_db.sh")
+                .AddCommand($"chmod +x configure_wordpress.sh && ./configure_wordpress.sh")
+                .AddCommand($"oryx create-script -appPath {appDir} -bindPort {ContainerPort} -output {RunScriptPath}")
+                .AddCommand(RunScriptPath)
+                .ToString();
+
+            // Act & Assert
+            await EndToEndTestHelper.BuildRunAndAssertAppAsync(
+                appName, _output, volume,
+                "/bin/sh", new[] { "-c", buildScript },
+                _imageHelper.GetRuntimeImage("php", phpVersion),
+                ContainerPort,
+                "/bin/sh", new[] { "-c", runScript },
+                async (hostPort) =>
+                {
+                    // this is to test wordpress and mysql connection is working
+                    var testdbconnectiondata = await _httpClient.GetStringAsync($"http://localhost:{hostPort}/testdb.php");
+                    Assert.DoesNotContain("Unable to connect to MySQL",testdbconnectiondata);
+                    Assert.Contains("Connected successfully", testdbconnectiondata);
+
+                    // this is to test regular wordpress site is working
+                    var data = await _httpClient.GetStringAsync($"http://localhost:{hostPort}/wp-login.php");
+                    Assert.Contains("Powered by WordPress", data);
+                    Assert.Contains("Remember Me", data);
+                    Assert.Contains("Lost your password?", data);
+                    Assert.Contains("Back to localsite", data);
+                });
+        }
+
+        [Theory]
+        [InlineData("7.4")]
+        [InlineData("7.3")]
+        [InlineData("7.2")]
+        public async Task CanBuildAndRun_Wordpress_SampleApp_With_Phpfpm(string phpVersion)
+        {
+            // Arrange
+            var appName = "wordpress-example";
+            var hostDir = Path.Combine(_hostSamplesDir, "php", appName);
+            var volume = DockerVolume.CreateMirror(hostDir);
+            var appDir = volume.ContainerDir;
+            var phpimageVersion = string.Concat(phpVersion, "-fpm");
+
+            // build-script to download wordpress cli and build
+            var buildScript = new ShellScriptBuilder()
+                .AddCommand($"cd {appDir}")
+                .AddCommand("curl -O https://raw.githubusercontent.com/wp-cli/builds/gh-pages/phar/wp-cli.phar")
+                .AddCommand("chmod +x wp-cli.phar")
+                .AddCommand("./wp-cli.phar core download")
+                .AddCommand($"oryx build {appDir} --platform {PhpConstants.PlatformName} --language-version {phpVersion}")
+                .AddDirectoryExistsCheck("wp-admin")
+                .AddFileDoesNotExistCheck("wp-config.php")
+                .ToString();
+
+            // run script to finish wordpress configuration and run the app
+            var runScript = new ShellScriptBuilder()
+                .AddCommand($"cd {appDir}")
+                .AddFileExistsCheck("oryx-manifest.toml")
+                .AddFileExistsCheck("wp-cli.phar")
+                .AddFileExistsCheck("create_wordpress_db.sh")
+                .AddFileExistsCheck("configure_wordpress.sh")
+                .AddCommand($"chmod +x create_wordpress_db.sh && ./create_wordpress_db.sh")
+                .AddCommand($"chmod +x configure_wordpress.sh && ./configure_wordpress.sh")
+                .AddCommand($"oryx create-script -appPath {appDir} -bindPort {ContainerPort} -output {RunScriptPath}")
+                .AddCommand("mkdir -p /home/site/wwwroot")
+                .AddCommand($"cp -a {appDir}/. /home/site/wwwroot")
+                .AddCommand(RunScriptPath)
+                .ToString();
+
+            // Act & Assert
+            await EndToEndTestHelper.BuildRunAndAssertAppAsync(
+                appName, _output, volume,
+                "/bin/sh", new[] { "-c", buildScript },
+                _imageHelper.GetRuntimeImage("php", phpimageVersion),
+                ContainerPort,
+                "/bin/sh", new[] { "-c", runScript },
+                async (hostPort) =>
+                {
+                    // this is to test wordpress and mysql connection is working
+                    var testdbconnectiondata = await _httpClient.GetStringAsync($"http://localhost:{hostPort}/testdb.php");
+                    Assert.DoesNotContain("Unable to connect to MySQL", testdbconnectiondata);
+                    Assert.Contains("Connected successfully", testdbconnectiondata);
+
+                    // this is to test regular wordpress site is working
+                    var data = await _httpClient.GetStringAsync($"http://localhost:{hostPort}/wp-login.php");
+                    Assert.Contains("Powered by WordPress", data);
+                    Assert.Contains("Remember Me", data);
+                    Assert.Contains("Lost your password?", data);
+                    Assert.Contains("Back to localsite", data);
+                });
+        }
+
+        [Theory]
+        [InlineData("7.4")]
+        [InlineData("7.3")]
+        [InlineData("7.2")]
         public async Task PhpFpmWithNginxWordPress51(string phpVersion)
         {
             // Arrange
@@ -103,101 +225,6 @@
                 .AddCommand($"oryx create-script -appPath {appDir} -bindPort {ContainerPort} -output {RunScriptPath}")
                 .AddCommand("mkdir -p /home/site/wwwroot")
                 .AddCommand($"cp -rf {appDir}/. /home/site/wwwroot")
-=======
-        [InlineData("7.0")]
-        [InlineData("5.6")]
-        public async Task CanBuildAndRun_Wordpress_SampleApp(string phpVersion)
-        {
-            // Arrange
-            var appName = "wordpress-example";
-            var hostDir = Path.Combine(_hostSamplesDir, "php", appName);
-            var volume = DockerVolume.CreateMirror(hostDir);
-            var appDir = volume.ContainerDir;
-
-            // build-script to download wordpress cli and build
-            var buildScript = new ShellScriptBuilder()
-                .AddCommand($"cd {appDir}")
-                .AddCommand("curl -O https://raw.githubusercontent.com/wp-cli/builds/gh-pages/phar/wp-cli.phar")
-                .AddCommand("chmod +x wp-cli.phar")
-                .AddCommand("./wp-cli.phar core download")
-                .AddCommand($"oryx build {appDir} --platform {PhpConstants.PlatformName} --language-version {phpVersion}")
-                .AddDirectoryExistsCheck("wp-admin")
-                .AddFileDoesNotExistCheck("wp-config.php")
-                .ToString();
-
-            // run script to finish wordpress configuration and run the app
-            var runScript = new ShellScriptBuilder()
-                .AddCommand($"cd {appDir}")
-                .AddFileExistsCheck("oryx-manifest.toml")
-                .AddFileExistsCheck("wp-cli.phar")
-                .AddFileExistsCheck("create_wordpress_db.sh")
-                .AddFileExistsCheck("configure_wordpress.sh")
-                .AddCommand($"chmod +x create_wordpress_db.sh && ./create_wordpress_db.sh")
-                .AddCommand($"chmod +x configure_wordpress.sh && ./configure_wordpress.sh")
-                .AddCommand($"oryx create-script -appPath {appDir} -bindPort {ContainerPort} -output {RunScriptPath}")
-                .AddCommand(RunScriptPath)
-                .ToString();
-
-            // Act & Assert
-            await EndToEndTestHelper.BuildRunAndAssertAppAsync(
-                appName, _output, volume,
-                "/bin/sh", new[] { "-c", buildScript },
-                _imageHelper.GetRuntimeImage("php", phpVersion),
-                ContainerPort,
-                "/bin/sh", new[] { "-c", runScript },
-                async (hostPort) =>
-                {
-                    // this is to test wordpress and mysql connection is working
-                    var testdbconnectiondata = await _httpClient.GetStringAsync($"http://localhost:{hostPort}/testdb.php");
-                    Assert.DoesNotContain("Unable to connect to MySQL",testdbconnectiondata);
-                    Assert.Contains("Connected successfully", testdbconnectiondata);
-
-                    // this is to test regular wordpress site is working
-                    var data = await _httpClient.GetStringAsync($"http://localhost:{hostPort}/wp-login.php");
-                    Assert.Contains("Powered by WordPress", data);
-                    Assert.Contains("Remember Me", data);
-                    Assert.Contains("Lost your password?", data);
-                    Assert.Contains("Back to localsite", data);
-                });
-        }
-
-        [Theory]
-        [InlineData("7.4")]
-        [InlineData("7.3")]
-        [InlineData("7.2")]
-        public async Task CanBuildAndRun_Wordpress_SampleApp_With_Phpfpm(string phpVersion)
-        {
-            // Arrange
-            var appName = "wordpress-example";
-            var hostDir = Path.Combine(_hostSamplesDir, "php", appName);
-            var volume = DockerVolume.CreateMirror(hostDir);
-            var appDir = volume.ContainerDir;
-            var phpimageVersion = string.Concat(phpVersion, "-fpm");
-
-            // build-script to download wordpress cli and build
-            var buildScript = new ShellScriptBuilder()
-                .AddCommand($"cd {appDir}")
-                .AddCommand("curl -O https://raw.githubusercontent.com/wp-cli/builds/gh-pages/phar/wp-cli.phar")
-                .AddCommand("chmod +x wp-cli.phar")
-                .AddCommand("./wp-cli.phar core download")
-                .AddCommand($"oryx build {appDir} --platform {PhpConstants.PlatformName} --language-version {phpVersion}")
-                .AddDirectoryExistsCheck("wp-admin")
-                .AddFileDoesNotExistCheck("wp-config.php")
-                .ToString();
-
-            // run script to finish wordpress configuration and run the app
-            var runScript = new ShellScriptBuilder()
-                .AddCommand($"cd {appDir}")
-                .AddFileExistsCheck("oryx-manifest.toml")
-                .AddFileExistsCheck("wp-cli.phar")
-                .AddFileExistsCheck("create_wordpress_db.sh")
-                .AddFileExistsCheck("configure_wordpress.sh")
-                .AddCommand($"chmod +x create_wordpress_db.sh && ./create_wordpress_db.sh")
-                .AddCommand($"chmod +x configure_wordpress.sh && ./configure_wordpress.sh")
-                .AddCommand($"oryx create-script -appPath {appDir} -bindPort {ContainerPort} -output {RunScriptPath}")
-                .AddCommand("mkdir -p /home/site/wwwroot")
-                .AddCommand($"cp -a {appDir}/. /home/site/wwwroot")
->>>>>>> 5a14bca4
                 .AddCommand(RunScriptPath)
                 .ToString();
 
@@ -210,22 +237,8 @@
                 "/bin/sh", new[] { "-c", runScript },
                 async (hostPort) =>
                 {
-<<<<<<< HEAD
                     var data = await _httpClient.GetStringAsync($"http://localhost:{hostPort}/");
                     Assert.Contains("<title>WordPress &rsaquo; Setup Configuration File</title>", data);
-=======
-                    // this is to test wordpress and mysql connection is working
-                    var testdbconnectiondata = await _httpClient.GetStringAsync($"http://localhost:{hostPort}/testdb.php");
-                    Assert.DoesNotContain("Unable to connect to MySQL", testdbconnectiondata);
-                    Assert.Contains("Connected successfully", testdbconnectiondata);
-
-                    // this is to test regular wordpress site is working
-                    var data = await _httpClient.GetStringAsync($"http://localhost:{hostPort}/wp-login.php");
-                    Assert.Contains("Powered by WordPress", data);
-                    Assert.Contains("Remember Me", data);
-                    Assert.Contains("Lost your password?", data);
-                    Assert.Contains("Back to localsite", data);
->>>>>>> 5a14bca4
                 });
         }
     }
