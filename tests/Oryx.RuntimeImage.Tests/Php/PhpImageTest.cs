﻿// --------------------------------------------------------------------------------------------
// Copyright (c) Microsoft Corporation. All rights reserved.
// Licensed under the MIT license.
// --------------------------------------------------------------------------------------------

using Microsoft.Oryx.Common;
using Microsoft.Oryx.Tests.Common;
using Newtonsoft.Json;
using Newtonsoft.Json.Linq;
using System;
using System.Collections.Generic;
using System.IO;
using System.Net.Http;
using System.Threading.Tasks;
using Xunit;
using Xunit.Abstractions;

namespace Microsoft.Oryx.RuntimeImage.Tests
{
    public class PhpTestBase : TestBase, IClassFixture<TestTempDirTestFixture>
    {
        public readonly string _hostSamplesDir;
        public readonly string _tempRootDir;
        public readonly HttpClient _httpClient = new HttpClient();

        public DockerVolume CreateSampleAppVolume(string sampleAppName) =>
            DockerVolume.CreateMirror(Path.Combine(_hostSamplesDir, "php", sampleAppName));

        public PhpTestBase(ITestOutputHelper output, TestTempDirTestFixture testTempDirTestFixture) : base(output)
        {
            _hostSamplesDir = Path.Combine(Directory.GetCurrentDirectory(), "SampleApps");
            _tempRootDir = testTempDirTestFixture.RootDirPath;
        }
    }

    public class PhpImageTest : PhpTestBase
    {
        public PhpImageTest(ITestOutputHelper output, TestTempDirTestFixture testTempDirTestFixture) : base(output, testTempDirTestFixture)
        {
        }

        [Theory]
        [InlineData("7.3", PhpVersions.Php73Version)]
        [InlineData("7.2", PhpVersions.Php72Version)]
        [InlineData("7.0", PhpVersions.Php70Version)]
        [InlineData("5.6", PhpVersions.Php56Version)]
        public void VersionMatchesImageName(string imageTag, string expectedPhpVersion)
        {
            // Arrange & Act
            var result = _dockerCli.Run(
<<<<<<< HEAD
                $"{_imageBase}/php:{imageTag}",
=======
                GenerateRuntimeImage("php", imageTag),
>>>>>>> d7c499f4
                "php",
                new[] { "--version" }
            );

            // Assert
            RunAsserts(() =>
                {
                    Assert.True(result.IsSuccess);
                    Assert.Contains("PHP " + expectedPhpVersion, result.StdOut);
                },
                result.GetDebugInfo());
        }

        [Theory]
        [InlineData("7.3")]
        [InlineData("7.2")]
        [InlineData("7.0")]
        [InlineData("5.6")]
        public void GraphicsExtension_Gd_IsInstalled(string imageTag)
        {
            // Arrange & Act
            var result = _dockerCli.Run(new DockerRunArguments
            {
<<<<<<< HEAD
                ImageId = $"{_imageBase}/php:{imageTag}",
=======
                ImageId = GenerateRuntimeImage("php", imageTag),
>>>>>>> d7c499f4
                CommandToExecuteOnRun = "php",
                CommandArguments = new[] { "-r", "echo json_encode(gd_info());" }
            });

            // Assert
            JObject gdInfo = JsonConvert.DeserializeObject<JObject>(result.StdOut);
            Assert.True((bool)((JValue)gdInfo.GetValue("GIF Read Support")).Value);
            Assert.True((bool)((JValue)gdInfo.GetValue("GIF Create Support")).Value);
            Assert.True((bool)((JValue)gdInfo.GetValue("JPEG Support")).Value);
            Assert.True((bool)((JValue)gdInfo.GetValue("PNG Support")).Value);
        }

        [Theory]
        [InlineData("7.3")]
        [InlineData("7.2")]
        [InlineData("7.0")]
        [InlineData("5.6")]
        public async Task Check_If_Apache_Allows_Casing_In_PHP_File_Extension(string imageTag)
        {
            // Arrange
            var appName = "imagick-example";
            var hostDir = Path.Combine(_hostSamplesDir, "php", appName);
            var volume = CreateSampleAppVolume(hostDir);
            var appDir = volume.ContainerDir;

            var testSiteConfigApache2 =
                @"<VirtualHost *:80>
                    \nServerAdmin php-x@localhost
                    \nDocumentRoot /var/www/php-x/
                    \nServerName localhost
                    \nServerAlias www.php-x.com
                    
                    \n<Directory />
                    \n    Options FollowSymLinks
                    \n    AllowOverride None
                    \n</Directory>
                    \n<Directory /var/www/php-x/>
                        Require all granted
                    \n</Directory>

                    \nErrorLog /var/www/php-x/error.log
                    \nCustomLog /var/www/php-x/access.log combined
                  </VirtualHost>";

            int containerPort = 8080;
            var customSiteConfig = @"echo '" + testSiteConfigApache2 + "' > /etc/apache2/sites-available/php-x.conf";
            var portConfig = @"sed -i -e 's!\${APACHE_PORT}!" + containerPort + "!g' /etc/apache2/ports.conf /etc/apache2/sites-available/*.conf";
            var documentRootConfig = @"sed -i -e 's!\${APACHE_DOCUMENT_ROOT}!/var/www/php-x/!g' /etc/apache2/apache2.conf /etc/apache2/conf-available/*.conf /etc/apache2/sites-available/*.conf";
            var script = new ShellScriptBuilder()
                .AddCommand("mkdir -p /var/www/php-x")
                .AddCommand("echo '' > /var/www/php-x/error.log")
                .AddCommand("echo '' > /var/www/php-x/access.log")
                .AddCommand("echo '<?php\n phpinfo();\n ?>' > /var/www/php-x/inDex.PhP")
                .AddCommand("chmod -R +x /var/www/php-x")
                .AddCommand(documentRootConfig)
                .AddCommand(portConfig)
                .AddCommand("echo 'ServerName localhost' >> /etc/apache2/apache2.conf")
                .AddCommand(customSiteConfig)
                .AddCommand("a2ensite php-x.conf") // load custom site
                .AddCommand("service apache2 restart") // start apache with the custom site configuration
                .AddCommand("tail -f /dev/null") //foreground process to keep the container alive
                .ToString();

            // Assert
            await EndToEndTestHelper.RunAndAssertAppAsync(
<<<<<<< HEAD
                imageName: $"{_imageBase}/php:{imageTag}",
=======
                imageName: GenerateRuntimeImage("php", imageTag),
>>>>>>> d7c499f4
                output: _output,
                volumes: new List<DockerVolume> { volume },
                environmentVariables: null,
                port: containerPort,
                link: null,
                runCmd: "/bin/sh",
                runArgs: new[] { "-c", script },
                assertAction: async (hostPort) =>
                {
                    var data = await _httpClient.GetStringAsync($"http://localhost:{hostPort}/inDex.PhP");
                    Assert.DoesNotContain("<?", data);
                    Assert.DoesNotContain("<?php", data);
                    Assert.DoesNotContain("?>", data);
                },
                dockerCli: _dockerCli);
        }

        [Theory]
        [InlineData("7.0")]
        [InlineData("5.6")]
        // mcrypt only exists in 5.6 and 7.0, it's deprecated from php 7.2  and newer
        public void Mcrypt_IsInstalled(string imageTag)
        {
            // Arrange & Act
            var result = _dockerCli.Run(new DockerRunArguments
            {
<<<<<<< HEAD
                ImageId = $"{_imageBase}/php:{imageTag}",
=======
                ImageId = GenerateRuntimeImage("php", imageTag),
>>>>>>> d7c499f4
                CommandToExecuteOnRun = "php",
                CommandArguments = new[] { "-m", " | grep mcrypt);" }
            });

            // Assert
            var output = result.StdOut.ToString();
            RunAsserts(() =>
                {
                    Assert.True(result.IsSuccess);
                    Assert.Contains("mcrypt", output);
                },
                result.GetDebugInfo());

        }

        [SkippableTheory]
        [InlineData("7.3")]
        [InlineData("7.2")]
        [InlineData("7.0")]
        [InlineData("5.6")]
        public void PhpRuntimeImage_Contains_VersionAndCommit_Information(string version)
        {
            // we cant always rely on gitcommitid as env variable in case build context is not correctly passed
            // so we should check agent_os environment variable to know if the build is happening in azure devops agent
            // or locally, locally we need to skip this test
            var agentOS = Environment.GetEnvironmentVariable("AGENT_OS");
            Skip.If(string.IsNullOrEmpty(agentOS));

            // Arrange
            var gitCommitID = GitHelper.GetCommitID();
            var buildNumber = Environment.GetEnvironmentVariable("BUILD_BUILDNUMBER");
            var expectedOryxVersion = string.Concat(Settings.OryxVersion, buildNumber);

            // Act
            var result = _dockerCli.Run(new DockerRunArguments
            {
<<<<<<< HEAD
                ImageId = $"{_imageBase}/php:{version}",
=======
                ImageId = GenerateRuntimeImage("php", version),
>>>>>>> d7c499f4
                CommandToExecuteOnRun = "oryx",
                CommandArguments = new[] { " " }
            });

            // Assert
            RunAsserts(
                () =>
                {
                    Assert.True(result.IsSuccess);
                    Assert.NotNull(result.StdErr);
                    Assert.DoesNotContain(".unspecified, Commit: unspecified", result.StdErr);
                    Assert.Contains(gitCommitID, result.StdErr);
                    Assert.Contains(expectedOryxVersion, result.StdErr);
                },
                result.GetDebugInfo());
        }
    }
}<|MERGE_RESOLUTION|>--- conflicted
+++ resolved
@@ -48,11 +48,7 @@
         {
             // Arrange & Act
             var result = _dockerCli.Run(
-<<<<<<< HEAD
-                $"{_imageBase}/php:{imageTag}",
-=======
                 GenerateRuntimeImage("php", imageTag),
->>>>>>> d7c499f4
                 "php",
                 new[] { "--version" }
             );
@@ -76,11 +72,7 @@
             // Arrange & Act
             var result = _dockerCli.Run(new DockerRunArguments
             {
-<<<<<<< HEAD
-                ImageId = $"{_imageBase}/php:{imageTag}",
-=======
                 ImageId = GenerateRuntimeImage("php", imageTag),
->>>>>>> d7c499f4
                 CommandToExecuteOnRun = "php",
                 CommandArguments = new[] { "-r", "echo json_encode(gd_info());" }
             });
@@ -146,11 +138,7 @@
 
             // Assert
             await EndToEndTestHelper.RunAndAssertAppAsync(
-<<<<<<< HEAD
-                imageName: $"{_imageBase}/php:{imageTag}",
-=======
                 imageName: GenerateRuntimeImage("php", imageTag),
->>>>>>> d7c499f4
                 output: _output,
                 volumes: new List<DockerVolume> { volume },
                 environmentVariables: null,
@@ -177,11 +165,7 @@
             // Arrange & Act
             var result = _dockerCli.Run(new DockerRunArguments
             {
-<<<<<<< HEAD
-                ImageId = $"{_imageBase}/php:{imageTag}",
-=======
                 ImageId = GenerateRuntimeImage("php", imageTag),
->>>>>>> d7c499f4
                 CommandToExecuteOnRun = "php",
                 CommandArguments = new[] { "-m", " | grep mcrypt);" }
             });
@@ -218,11 +202,7 @@
             // Act
             var result = _dockerCli.Run(new DockerRunArguments
             {
-<<<<<<< HEAD
-                ImageId = $"{_imageBase}/php:{version}",
-=======
                 ImageId = GenerateRuntimeImage("php", version),
->>>>>>> d7c499f4
                 CommandToExecuteOnRun = "oryx",
                 CommandArguments = new[] { " " }
             });
