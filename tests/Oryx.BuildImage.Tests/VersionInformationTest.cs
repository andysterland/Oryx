﻿// --------------------------------------------------------------------------------------------
// Copyright (c) Microsoft Corporation. All rights reserved.
// Licensed under the MIT license.
// --------------------------------------------------------------------------------------------

using System;
using Microsoft.Oryx.BuildScriptGenerator.DotNetCore;
using Microsoft.Oryx.BuildScriptGenerator.Node;
using Microsoft.Oryx.Common;
using Microsoft.Oryx.Tests.Common;
using Xunit;
using Xunit.Abstractions;

namespace Microsoft.Oryx.BuildImage.Tests
{
    public class VersionInformationTest
    {
        private const string Python27VersionInfo = "Python " + PythonVersions.Python27Version;
        private const string Python36VersionInfo = "Python " + PythonVersions.Python36Version;
        private const string Python37VersionInfo = "Python " + PythonVersions.Python37Version;
        private const string Python38VersionInfo = "Python " + PythonVersions.Python38Version;

        private readonly ITestOutputHelper _output;
        private readonly DockerCli _dockerCli;

        public VersionInformationTest(ITestOutputHelper output)
        {
            _output = output;
            _dockerCli = new DockerCli();
        }

        [SkippableTheory]
        [InlineData(Settings.BuildImageName)]
        [InlineData(Settings.SlimBuildImageName)]
        public void OryxBuildImage_Contains_VersionAndCommit_Information(string buildImageName)
        {
            // we cant always rely on gitcommitid as env variable in case build context is not correctly passed
            // so we should check agent_os environment variable to know if the test is happening in azure devops agent 
            // or locally, locally we need to skip this test
            var agentOS = Environment.GetEnvironmentVariable("AGENT_OS");
            Skip.If(string.IsNullOrEmpty(agentOS));

            // Arrange
            var gitCommitID = GitHelper.GetCommitID();
            var buildNumber = Environment.GetEnvironmentVariable("BUILD_BUILDNUMBER");
            var expectedOryxVersion = string.Concat(Settings.OryxVersion, buildNumber);

            // Act
            var result = _dockerCli.Run(new DockerRunArguments
            {
                ImageId = buildImageName,
                CommandToExecuteOnRun = "oryx",
                CommandArguments = new[] { "--version" }
            });

            // Assert
            var actualOutput = result.StdOut.ReplaceNewLine();
            RunAsserts(
                () =>
                {
                    Assert.True(result.IsSuccess);
                    Assert.DoesNotContain(".unspecified, Commit: unspecified", actualOutput);
                    Assert.Contains(gitCommitID, actualOutput);
                    Assert.Contains(expectedOryxVersion, actualOutput);
                },
                result.GetDebugInfo());
        }

        [Theory]
        [InlineData(Settings.BuildImageName)]
        [InlineData(Settings.SlimBuildImageName)]
        public void DotNetAlias_UsesLtsVersion_ByDefault(string buildImageName)
        {
            // Arrange
            var expectedOutput = DotNetCoreSdkVersions.DotNetCore21SdkVersion;

            // Act
            var result = _dockerCli.Run(new DockerRunArguments
            {
                ImageId = buildImageName,
                CommandToExecuteOnRun = "dotnet",
                CommandArguments = new[] { "--version" }
            });

            // Assert
            var actualOutput = result.StdOut.ReplaceNewLine();
            RunAsserts(
                () =>
                {
                    Assert.True(result.IsSuccess);
                    Assert.Equal(expectedOutput, actualOutput);
                },
                result.GetDebugInfo());
        }

        [Theory]
        [InlineData("1", DotNetCoreSdkVersions.DotNetCore11SdkVersion)]
        [InlineData("1.0", DotNetCoreSdkVersions.DotNetCore11SdkVersion)]
        [InlineData("1.1", DotNetCoreSdkVersions.DotNetCore11SdkVersion)]
        [InlineData("2", DotNetCoreSdkVersions.DotNetCore21SdkVersion)]
        [InlineData("2.0", DotNetCoreSdkVersions.DotNetCore21SdkVersion)]
        [InlineData("2.1", DotNetCoreSdkVersions.DotNetCore21SdkVersion)]
        [InlineData("lts", DotNetCoreSdkVersions.DotNetCore21SdkVersion)]
        [InlineData("2.2", DotNetCoreSdkVersions.DotNetCore22SdkVersion)]
        [InlineData("3", DotNetCoreSdkVersions.DotNetCore30SdkVersion)]
        [InlineData("3.0", DotNetCoreSdkVersions.DotNetCore30SdkVersion)]
        [InlineData("3.1", DotNetCoreSdkVersions.DotNetCore31SdkVersionPreviewName)]
        public void DotNetAlias_UsesVersion_SetOnBenv(string runtimeVersion, string expectedSdkVersion)
        {
            // Arrange
            var script = new ShellScriptBuilder()
                .Source($"benv dotnet={runtimeVersion}")
                .AddCommand("dotnet --version")
                .ToString();

            // Act
            var result = _dockerCli.Run(new DockerRunArguments
            {
                ImageId = Settings.BuildImageName,
                CommandToExecuteOnRun = "/bin/bash",
                CommandArguments = new[] { "-c", script }
            });

            // Assert
            var actualOutput = result.StdOut.ReplaceNewLine();
            RunAsserts(
                () =>
                {
                    Assert.True(result.IsSuccess);
                    Assert.Equal(expectedSdkVersion, actualOutput);
                },
                result.GetDebugInfo());
        }

        [Theory]
        [InlineData(Settings.BuildImageName)]
        [InlineData(Settings.SlimBuildImageName)]
        public void Node_UsesLTSVersion_ByDefault_WhenNoExplicitVersionIsProvided(string buildImageName)
        {
            // Arrange
            var expectedOutput = "v" + NodeConstants.NodeLtsVersion;

            // Act
            var result = _dockerCli.Run(new DockerRunArguments
            {
                ImageId = buildImageName,
                CommandToExecuteOnRun = "node",
                CommandArguments = new[] { "--version" }
            });

            // Assert
            var actualOutput = result.StdOut.ReplaceNewLine();
            RunAsserts(
                () =>
                {
                    Assert.True(result.IsSuccess);
                    Assert.Equal(expectedOutput, actualOutput);
                },
                result.GetDebugInfo());
        }
<<<<<<< HEAD

=======
>>>>>>> 0f11425d
        
        [Theory]
        [InlineData(Settings.BuildImageName)]
        [InlineData(Settings.SlimBuildImageName)]
        public void Python3Alias_UsesPythonLatestVersion_ByDefault_WhenNoExplicitVersionIsProvided(
            string buildImageName)
        {
            // Arrange
            var expectedOutput = $"Python {Common.PythonVersions.Python38Version}";

            // Arrange & Act
            var result = _dockerCli.Run(new DockerRunArguments
            {
                ImageId = buildImageName,
                CommandToExecuteOnRun = "python3",
                CommandArguments = new[] { "--version" }
            });

            // Assert
            var actualOutput = result.StdOut.ReplaceNewLine();
            RunAsserts(
                () =>
                {
                    Assert.True(result.IsSuccess);
                    Assert.Equal(expectedOutput, actualOutput);
                },
                result.GetDebugInfo());
        }

        [Trait("platform", "node")]
        [Theory]
        [InlineData("4", "v4.8.0")]
        [InlineData("4.5", "v4.5.0")]
        [InlineData("4.8", "v4.8.0")]
        [InlineData("4.5.0", "v4.5.0")]
        [InlineData("4.8.0", "v4.8.0")]
        [InlineData("6.11", "v6.11.0")]
        [InlineData("6.11.0", "v6.11.0")]
        [InlineData("8.1.4", "v8.1.4")]
        [InlineData("8.11", "v8.11.2")]
        [InlineData("8.11.2", "v8.11.2")]
        [InlineData("8.12.0", "v8.12.0")]
        [InlineData("8.15", "v8.15.1")]
        [InlineData("9", "v9.4.0")]
        [InlineData("9.4", "v9.4.0")]
        [InlineData("9.4.0", "v9.4.0")]
        [InlineData("10.1", "v10.1.0")]
        [InlineData("10.1.0", "v10.1.0")]
        [InlineData("10.10.0", "v10.10.0")]
        [InlineData("10.14.2", "v10.14.2")]
        [InlineData("6", "v" + NodeVersions.Node6Version)]
        [InlineData("8", "v" + NodeVersions.Node8Version)]
        [InlineData("10", "v" + NodeVersions.Node10Version)]
        [InlineData("12", "v" + NodeVersions.Node12Version)]
        [InlineData(NodeVersions.Node6MajorMinorVersion, "v" + NodeVersions.Node6Version)]
        [InlineData(NodeVersions.Node8MajorMinorVersion, "v" + NodeVersions.Node8Version)]
        [InlineData(NodeVersions.Node10MajorMinorVersion, "v" + NodeVersions.Node10Version)]
        [InlineData(NodeVersions.Node12MajorMinorVersion, "v" + NodeVersions.Node12Version)]
        [InlineData(NodeVersions.Node12Version, "v" + NodeVersions.Node12Version)]
        [InlineData("lts", "v" + NodeConstants.NodeLtsVersion)]
        public void NodeAlias_UsesVersion_SetOnBenv(string specifiedVersion, string expectedOutput)
        {
            // Arrange
            var script = new ShellScriptBuilder()
                .Source($"benv node={specifiedVersion}")
                .AddCommand("node --version")
                .ToString();

            // Act
            var result = _dockerCli.Run(new DockerRunArguments
            {
                ImageId = Settings.BuildImageName,
                CommandToExecuteOnRun = "/bin/bash",
                CommandArguments = new[] { "-c", script }
            });

            // Assert
            var actualOutput = result.StdOut.ReplaceNewLine();
            RunAsserts(
                () =>
                {
                    Assert.True(result.IsSuccess);
                    Assert.Equal(expectedOutput, actualOutput);
                },
                result.GetDebugInfo());
        }

        [Trait("platform", "node")]
        [Theory]
        // Only version 6 of npm is upgraded, so the following should remain unchanged.
        [InlineData("10.1", "5.6.0")]
        // Make sure the we get the upgraded version of npm in the following cases
        [InlineData("10.10.0", "6.9.0")]
        [InlineData("10.14.2", "6.9.0")]
        [InlineData(NodeVersions.Node10MajorMinorVersion, "6.9.0")]
        public void UsesExpectedNpmVersion(string nodeVersion, string expectedOutput)
        {
            // Arrange
            var script = new ShellScriptBuilder()
                .Source($"benv node={nodeVersion}")
                .AddCommand("npm --version")
                .ToString();

            // Act
            var result = _dockerCli.Run(new DockerRunArguments
            {
                ImageId = Settings.BuildImageName,
                CommandToExecuteOnRun = "/bin/bash",
                CommandArguments = new[] { "-c", script }
            });

            // Assert
            var actualOutput = result.StdOut.ReplaceNewLine();
            RunAsserts(
                () =>
                {
                    Assert.True(result.IsSuccess);
                    Assert.Equal(expectedOutput, actualOutput);
                },
                result.GetDebugInfo());
        }

        [Trait("platform", "node")]
        [Theory]
        [InlineData("latest", "6.9.0")]
        [InlineData("6", "6.9.0")]
        [InlineData("6.9", "6.9.0")]
        [InlineData("5", "5.6.0")]
        [InlineData("5.6", "5.6.0")]
        [InlineData("5.4", "5.4.2")]
        [InlineData("5.3", "5.3.0")]
        [InlineData("5.0", "5.0.3")]
        [InlineData("3", "3.10.10")]
        [InlineData("3.10", "3.10.10")]
        [InlineData("3.9", "3.9.5")]
        [InlineData("2", "2.15.9")]
        [InlineData("2.15", "2.15.9")]
        public void Npm_UsesVersion_SpecifiedToBenv(string specifiedVersion, string expectedOutput)
        {
            // Arrange
            var script = new ShellScriptBuilder()
                .Source($"benv npm={specifiedVersion}")
                .AddCommand("npm --version")
                .ToString();

            // Act
            var result = _dockerCli.Run(new DockerRunArguments
            {
                ImageId = Settings.BuildImageName,
                CommandToExecuteOnRun = "/bin/bash",
                CommandArguments = new[] { "-c", script }
            });

            // Assert
            var actualOutput = result.StdOut.ReplaceNewLine();
            RunAsserts(
                () =>
                {
                    Assert.True(result.IsSuccess);
                    Assert.Equal(expectedOutput, actualOutput);
                },
                result.GetDebugInfo());
        }

        [Trait("platform", "python")]
        [Theory]
        [InlineData("2", Python27VersionInfo)]
        [InlineData("2.7", Python27VersionInfo)]
        [InlineData(PythonVersions.Python27Version, Python27VersionInfo)]
        public void PythonAlias_UsesVersion_SetOnBenv(string specifiedVersion, string expectedOutput)
        {
            // Arrange
            var script = new ShellScriptBuilder()
                .Source($"benv python={specifiedVersion}")
                .AddCommand("python --version")
                .ToString();

            // Act
            var result = _dockerCli.Run(new DockerRunArguments
            {
                ImageId = Settings.BuildImageName,
                CommandToExecuteOnRun = "/bin/bash",
                CommandArguments = new[] { "-c", script }
            });

            // Assert
            // NOTE: Python2 version writes out information to StdErr unlike Python3 versions
            var actualOutput = result.StdErr.ReplaceNewLine();
            RunAsserts(
                () =>
                {
                    Assert.True(result.IsSuccess);
                    Assert.Equal(expectedOutput, actualOutput);
                },
                result.GetDebugInfo());
        }

        [Trait("platform", "python")]
        [Theory]
        [InlineData("2", Python27VersionInfo)]
        [InlineData("2.7", Python27VersionInfo)]
        [InlineData(PythonVersions.Python27Version, Python27VersionInfo)]
        public void Python2Alias_UsesVersion_SetOnBenv(string specifiedVersion, string expectedOutput)
        {
            // Arrange
            var script = new ShellScriptBuilder()
                .Source($"benv python={specifiedVersion}")
                .AddCommand("python2 --version")
                .ToString();

            // Act
            var result = _dockerCli.Run(new DockerRunArguments
            {
                ImageId = Settings.BuildImageName,
                CommandToExecuteOnRun = "/bin/bash",
                CommandArguments = new[] { "-c", script }
            });

            // Assert
            var actualOutput = result.StdErr.ReplaceNewLine();
            RunAsserts(
                () =>
                {
                    Assert.True(result.IsSuccess);
                    Assert.Equal(expectedOutput, actualOutput);
                },
                result.GetDebugInfo());
        }

        [Trait("platform", "python")]
        [Theory]
        [InlineData("latest", Python38VersionInfo)]
        [InlineData("stable", Python38VersionInfo)]
        [InlineData("3", Python38VersionInfo)]
        [InlineData("3.6", Python36VersionInfo)]
        [InlineData(PythonVersions.Python36Version, Python36VersionInfo)]
        [InlineData("3.7", Python37VersionInfo)]
        [InlineData(PythonVersions.Python37Version, Python37VersionInfo)]
        [InlineData("3.8", Python38VersionInfo)]
        [InlineData(PythonVersions.Python38Version, Python38VersionInfo)]
        public void Python3_UsesVersion_SetOnBenv(string specifiedVersion, string expectedOutput)
        {
            // Arrange
            var script = new ShellScriptBuilder()
                .Source($"benv python={specifiedVersion}")
                .AddCommand("python --version")
                .ToString();

            // Act
            var result = _dockerCli.Run(new DockerRunArguments
            {
                ImageId = Settings.BuildImageName,
                CommandToExecuteOnRun = "/bin/bash",
                CommandArguments = new[] { "-c", script }
            });

            // Assert
            var actualOutput = result.StdOut.ReplaceNewLine();
            RunAsserts(
                () =>
                {
                    Assert.True(result.IsSuccess);
                    Assert.Equal(expectedOutput, actualOutput);
                },
                result.GetDebugInfo());
        }

        [Trait("platform", "dotnet")]
        [Theory]
        [InlineData("DotNet", "dotnet")]
        [InlineData("dotnet", "dotNet")]
        [InlineData("DOTNET_VERSION", "DOTNET_VERSION")]
        [InlineData("dotnet_version", "dotnet_version")]
        public void DotNetAlias_UsesVersionSetOnBenvArgument_OverVersionSetInEnvironmentVariable(
            string environmentVariableName,
            string argumentName)
        {
            // Arrange
            var expectedOutput = DotNetCoreSdkVersions.DotNetCore11SdkVersion;
            var script = new ShellScriptBuilder()
                .SetEnvironmentVariable(environmentVariableName, "3")
                .Source($"benv {argumentName}=1")
                .AddCommand("dotnet --version")
                .ToString();

            // Act
            var result = _dockerCli.Run(new DockerRunArguments
            {
                ImageId = Settings.BuildImageName,
                CommandToExecuteOnRun = "/bin/bash",
                CommandArguments = new[] { "-c", script }
            });

            // Assert
            var actualOutput = result.StdOut.ReplaceNewLine();
            RunAsserts(
                () =>
                {
                    Assert.True(result.IsSuccess);
                    Assert.Equal(expectedOutput, actualOutput);
                },
                result.GetDebugInfo());
        }

        [Trait("platform", "dotnet")]
        [Fact]
        public void RunningBenvMultipleTimes_HonorsLastRunArguments()
        {
            // Arrange
            var expectedOutput = DotNetCoreSdkVersions.DotNetCore11SdkVersion;
            var script = new ShellScriptBuilder()
                .Source("benv dotnet=3")
                .Source("benv dotnet_version=1")
                // benv should update the PATH environment in such a way that we should version 1
                .AddCommand("dotnet --version")
                .ToString();

            // Act
            var result = _dockerCli.Run(new DockerRunArguments
            {
                ImageId = Settings.BuildImageName,
                CommandToExecuteOnRun = "/bin/bash",
                CommandArguments = new[] { "-c", script }
            });

            // Assert
            var actualOutput = result.StdOut.ReplaceNewLine();
            RunAsserts(
                () =>
                {
                    Assert.True(result.IsSuccess);
                    Assert.Equal(expectedOutput, actualOutput);
                },
                result.GetDebugInfo());
        }

        [Fact]
        public void BenvShouldSetUpEnviroment_WhenMultiplePlatforms_AreSuppliedAsArguments()
        {
            // Arrange
            var expectedDotNetVersion = DotNetCoreSdkVersions.DotNetCore11SdkVersion;
            var expectedPythonVersion = Python36VersionInfo;
            var script = new ShellScriptBuilder()
                .Source("benv dotnet=1 python=3.6")
                .AddCommand("dotnet --version")
                .AddCommand("python --version")
                .ToString();

            // Act
            var result = _dockerCli.Run(new DockerRunArguments
            {
                ImageId = Settings.BuildImageName,
                CommandToExecuteOnRun = "/bin/bash",
                CommandArguments = new[] { "-c", script }
            });

            // Assert
            var actualOutput = result.StdOut.ReplaceNewLine();
            RunAsserts(
                () =>
                {
                    Assert.True(result.IsSuccess);
                    Assert.Contains(expectedDotNetVersion, actualOutput);
                    Assert.Contains(expectedPythonVersion, actualOutput);
                },
                result.GetDebugInfo());
        }

        [Fact]
        public void BenvShouldSetUpEnviroment_UsingExactNames()
        {
            // Arrange
            var expectedDotNetVersion = DotNetCoreSdkVersions.DotNetCore21SdkVersion;
            var script = new ShellScriptBuilder()
                .Source("benv dotnet_foo=1")
                .AddCommand("dotnet --version")
                .ToString();

            // Act
            var result = _dockerCli.Run(new DockerRunArguments
            {
                ImageId = Settings.BuildImageName,
                CommandToExecuteOnRun = "/bin/bash",
                CommandArguments = new[] { "-c", script }
            });

            // Assert
            var actualOutput = result.StdOut.ReplaceNewLine();
            RunAsserts(
                () =>
                {
                    Assert.True(result.IsSuccess);
                    Assert.Contains(expectedDotNetVersion, actualOutput);
                },
                result.GetDebugInfo());
        }

        private void RunAsserts(Action action, string message)
        {
            try
            {
                action();
            }
            catch (Exception)
            {
                _output.WriteLine(message);
                throw;
            }
        }
    }
}<|MERGE_RESOLUTION|>--- conflicted
+++ resolved
@@ -158,10 +158,6 @@
                 },
                 result.GetDebugInfo());
         }
-<<<<<<< HEAD
-
-=======
->>>>>>> 0f11425d
         
         [Theory]
         [InlineData(Settings.BuildImageName)]
