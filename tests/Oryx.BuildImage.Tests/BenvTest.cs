--- conflicted
+++ resolved
@@ -91,11 +91,7 @@
                 .ToString();
 
             // Act
-<<<<<<< HEAD
-            var image = _imageHelper.GetTestImage("build", "slim");
-=======
             var image = _imageHelper.GetTestSlimBuildImage();
->>>>>>> b844217f
             var result = _dockerCli.Run(image, "/bin/bash", "-c", script);
 
             // Assert
@@ -163,11 +159,7 @@
                 .ToString();
 
             // Act
-<<<<<<< HEAD
-            var image = _imageHelper.GetTestImage("build", "slim");
-=======
             var image = _imageHelper.GetTestSlimBuildImage();
->>>>>>> b844217f
             var result = _dockerCli.Run(image, "/bin/bash", "-c", script);
 
             // Assert
@@ -181,15 +173,9 @@
         }
 
         [Theory]
-<<<<<<< HEAD
         [InlineData("build", "latest")]
         [InlineData("build", "slim")]
         public void ExecutableLookUp_FallsBackTo_OryxInstalledVersions_IfNotFoundInEarlierPaths(string repositoryName, string tag)
-=======
-        [InlineData("build")]
-        [InlineData("build-slim")]
-        public void ExecutableLookUp_FallsBackTo_OryxInstalledVersions_IfNotFoundInEarlierPaths(string repositoryName)
->>>>>>> b844217f
         {
             // Arrange
             var userInstalledDotNet = "/usr/local/bin/dotnet";
@@ -218,15 +204,9 @@
         }
 
         [Theory]
-<<<<<<< HEAD
         [InlineData("build", "latest")]
         [InlineData("build", "slim")]
         public void UserInstalledExecutable_TakesPrecedence_OverEnvironmentSetupByBenv(string repositoryName, string tag)
-=======
-        [InlineData("build")]
-        [InlineData("build-slim")]
-        public void UserInstalledExecutable_TakesPrecedence_OverEnvironmentSetupByBenv(string repositoryName)
->>>>>>> b844217f
         {
             // Arrange
             var userInstalledDotNet = "/usr/local/bin/dotnet";
@@ -257,15 +237,9 @@
         }
 
         [Theory]
-<<<<<<< HEAD
         [InlineData("build", "latest")]
         [InlineData("build", "slim")]
         public void InstalledNodeModulesExecutablesAreOnPath(string repositoryName, string tag)
-=======
-        [InlineData("build")]
-        [InlineData("build-slim")]
-        public void InstalledNodeModulesExecutablesAreOnPath(string repositoryName)
->>>>>>> b844217f
         {
             // Arrange
             var serveNodeModulePathPrefix = "/opt/nodejs/";
@@ -289,15 +263,9 @@
         }
 
         [Theory]
-<<<<<<< HEAD
         [InlineData("build", "latest")]
         [InlineData("build", "slim")]
         public void InstalledPythonExecutablesAreOnPath(string repositoryName, string tag)
-=======
-        [InlineData("build")]
-        [InlineData("build-slim")]
-        public void InstalledPythonExecutablesAreOnPath(string repositoryName)
->>>>>>> b844217f
         {
             // Arrange
             var pythonPacakageExecutablePathPrefix = "/opt/python/";
