﻿// --------------------------------------------------------------------------------------------
// Copyright (c) Microsoft Corporation. All rights reserved.
// Licensed under the MIT license.
// --------------------------------------------------------------------------------------------

using System;
using System.Collections.Generic;
using System.IO;
using System.Runtime.InteropServices;
using Microsoft.Oryx.BuildScriptGenerator;
using Microsoft.Oryx.Common;
using Microsoft.Oryx.Tests.Common;
using Xunit;
using Xunit.Abstractions;

namespace Microsoft.Oryx.BuildImage.Tests
{
    public class PythonSampleAppsTestBase : SampleAppsTestBase
    {
        public const string PackagesDirectory = "__oryx_packages__";
        public DockerVolume CreateSampleAppVolume(string sampleAppName) =>
            DockerVolume.CreateMirror(Path.Combine(_hostSamplesDir, "python", sampleAppName));

        public PythonSampleAppsTestBase(ITestOutputHelper output) : base(output)
        {
        }
    }

    public class PythonSampleAppsOtherTests : PythonSampleAppsTestBase
    {
        public PythonSampleAppsOtherTests(ITestOutputHelper output) : base(output)
        {
        }
      
        [Fact]
        public void GeneratesScript_AndBuilds()
        {
            // Arrange
            var appName = "flask-app";
            var volume = CreateSampleAppVolume(appName);
            var appDir = volume.ContainerDir;
            var appOutputDir = "/tmp/app-output";
            var script = new ShellScriptBuilder()
                .AddBuildCommand($"{appDir} -o {appOutputDir}")
                .ToString();

            // Act
            var result = _dockerCli.Run(new DockerRunArguments
            {
                ImageId = Settings.BuildImageName,
                EnvironmentVariables = new List<EnvironmentVariable> { CreateAppNameEnvVar(appName) },
                Volumes = new List<DockerVolume> { volume },
                CommandToExecuteOnRun = "/bin/bash",
                CommandArguments = new[] { "-c", script }
            });

            // Assert
            RunAsserts(
                () =>
                {
                    Assert.True(result.IsSuccess);
                    Assert.Contains(
                        $"Python Version: /opt/python/{PythonVersions.Python37Version}/bin/python3",
                        result.StdOut);
                },
                result.GetDebugInfo());
        }

        [Fact]
        public void GeneratesScript_AndBuilds_WithPackageDir()
        {
            // Arrange
            var appName = "flask-app";
            var volume = CreateSampleAppVolume(appName);
            var appDir = volume.ContainerDir;
            var appOutputDir = "/tmp/app-output";
            var script = new ShellScriptBuilder()
                .AddBuildCommand($"{appDir} -o {appOutputDir} -p packagedir={PackagesDirectory}")
                .AddDirectoryExistsCheck($"{appOutputDir}/{PackagesDirectory}")
                .ToString();

            // Act
            var result = _dockerCli.Run(new DockerRunArguments
            {
                ImageId = Settings.BuildImageName,
                EnvironmentVariables = new List<EnvironmentVariable> { CreateAppNameEnvVar(appName) },
                Volumes = new List<DockerVolume> { volume },
                CommandToExecuteOnRun = "/bin/bash",
                CommandArguments = new[] { "-c", script }
            });

            // Assert
            RunAsserts(
                () =>
                {
                    Assert.True(result.IsSuccess);
                    Assert.Contains(
                        $"Python Version: /opt/python/{PythonVersions.Python37Version}/bin/python3",
                        result.StdOut);
                },
                result.GetDebugInfo());
        }


        [Fact]
        public void Builds_AndCopiesContentToOutputDirectory_Recursively()
        {
            // Arrange
            var appName = "flask-app";
            var volume = CreateSampleAppVolume(appName);
            var appDir = volume.ContainerDir;
            var appOutputDir = "/tmp/app-output";
            var subDir = Guid.NewGuid();
            var script = new ShellScriptBuilder()
                // Add a test sub-directory with a file
                .CreateDirectory($"{appDir}/{subDir}")
                .CreateFile($"{appDir}/{subDir}/file1.txt", "file1.txt")
                // Execute command
                .AddBuildCommand($"{appDir} -o {appOutputDir}")
                // Check the output directory for the sub directory
                .AddFileExistsCheck($"{appOutputDir}/{subDir}/file1.txt")
                .ToString();

            // Act
            var result = _dockerCli.Run(new DockerRunArguments
            {
                ImageId = Settings.BuildImageName,
                EnvironmentVariables = new List<EnvironmentVariable> { CreateAppNameEnvVar(appName) },
                Volumes = new List<DockerVolume> { volume },
                CommandToExecuteOnRun = "/bin/bash",
                CommandArguments = new[] { "-c", script }
            });

            // Assert
            RunAsserts(
                () =>
                {
                    Assert.True(result.IsSuccess);
                },
                result.GetDebugInfo());
        }

        [Fact]
        public void Build_CopiesOutput_ToNestedOutputDirectory()
        {
            // Arrange
            var appName = "flask-app";
            var volume = CreateSampleAppVolume(appName);
            var appDir = volume.ContainerDir;
            var nestedOutputDir = "/tmp/app-output/subdir1";
            var script = new ShellScriptBuilder()
                .AddBuildCommand($"{appDir} -o {nestedOutputDir}")
                .AddDirectoryExistsCheck($"{nestedOutputDir}/pythonenv3.7")
                .ToString();

            // Act
            var result = _dockerCli.Run(new DockerRunArguments
            {
                ImageId = Settings.BuildImageName,
                EnvironmentVariables = new List<EnvironmentVariable> { CreateAppNameEnvVar(appName) },
                Volumes = new List<DockerVolume> { volume },
                CommandToExecuteOnRun = "/bin/bash",
                CommandArguments = new[] { "-c", script }
            });

            // Assert
            RunAsserts(
                () =>
                {
                    Assert.True(result.IsSuccess);
                },
                result.GetDebugInfo());
        }

        [Fact]
        public void GeneratesScriptAndBuilds_WhenSourceAndDestinationFolders_AreSame()
        {
            // Arrange
            var appName = "flask-app";
            var volume = CreateSampleAppVolume(appName);
            var appDir = volume.ContainerDir;
            var script = new ShellScriptBuilder()
                .AddBuildCommand($"{appDir}")
                .AddDirectoryExistsCheck($"{appDir}/pythonenv3.7")
                .ToString();

            // Act
            var result = _dockerCli.Run(new DockerRunArguments
            {
                ImageId = Settings.BuildImageName,
                EnvironmentVariables = new List<EnvironmentVariable> { CreateAppNameEnvVar(appName) },
                Volumes = new List<DockerVolume> { volume },
                CommandToExecuteOnRun = "/bin/bash",
                CommandArguments = new[] { "-c", script }
            });

            // Assert
            RunAsserts(
                () =>
                {
                    Assert.True(result.IsSuccess);
                },
                result.GetDebugInfo());
        }

        [Fact]
        public void GeneratesScriptAndBuilds_WhenDestination_IsSubDirectoryOfSource()
        {
            // Arrange
            var appName = "flask-app";
            var volume = CreateSampleAppVolume(appName);
            var appDir = volume.ContainerDir;
            var appOutputDir = $"{appDir}/output";
            var script = new ShellScriptBuilder()
                .AddBuildCommand($"{appDir} -o {appOutputDir}")
                .AddDirectoryExistsCheck($"{appOutputDir}/pythonenv3.7")
                .ToString();

            // Act
            var result = _dockerCli.Run(new DockerRunArguments
            {
                ImageId = Settings.BuildImageName,
                EnvironmentVariables = new List<EnvironmentVariable> { CreateAppNameEnvVar(appName) },
                Volumes = new List<DockerVolume> { volume },
                CommandToExecuteOnRun = "/bin/bash",
                CommandArguments = new[] { "-c", script }
            });

            // Assert
            RunAsserts(
                () =>
                {
                    Assert.True(result.IsSuccess);
                },
                result.GetDebugInfo());
        }

        [Fact]
        public void Build_DoestNotCleanDestinationDir()
        {
            // Arrange
            var appName = "flask-app";
            var volume = CreateSampleAppVolume(appName);
            var appDir = volume.ContainerDir;
            var appOutputDir = "/tmp/app-output";
            var script = new ShellScriptBuilder()
                // Pre-populate the output directory with content
                .CreateDirectory(appOutputDir)
                .CreateFile($"{appOutputDir}/hi.txt", "hi")
                .CreateDirectory($"{appOutputDir}/blah")
                .CreateFile($"{appOutputDir}/blah/hi.txt", "hi")
                .AddBuildCommand($"{appDir} -o {appOutputDir}")
                .AddDirectoryExistsCheck($"{appOutputDir}/pythonenv3.7")
                .AddFileExistsCheck($"{appOutputDir}/hi.txt")
                .AddFileExistsCheck($"{appOutputDir}/blah/hi.txt")
                .ToString();

            // Act
            var result = _dockerCli.Run(new DockerRunArguments
            {
                ImageId = Settings.BuildImageName,
                EnvironmentVariables = new List<EnvironmentVariable> { CreateAppNameEnvVar(appName) },
                Volumes = new List<DockerVolume> { volume },
                CommandToExecuteOnRun = "/bin/bash",
                CommandArguments = new[] { "-c", script }
            });

            // Assert
            RunAsserts(
                () =>
                {
                    Assert.True(result.IsSuccess);
                },
                result.GetDebugInfo());
        }

        [Fact]
        public void ErrorDuringBuild_ResultsIn_NonSuccessfulExitCode()
        {
            // Try building a Python 2.7 app with 3.7 version. This should fail as there are major
            // API changes between these versions

            // Arrange
            var langVersion = PythonVersions.Python37Version;
            var appName = "python2-flask-app";
            var volume = CreateSampleAppVolume(appName);
            var appDir = volume.ContainerDir;
            var generatedScript = "/tmp/build.sh";
            var appOutputDir = "/tmp/app-output";
            var tempDir = "/tmp/" + Guid.NewGuid();
            var script = new ShellScriptBuilder()
                .AddScriptCommand($"{appDir} --platform python --platform-version {langVersion} > {generatedScript}")
                .SetExecutePermissionOnFile(generatedScript)
                .CreateDirectory(tempDir)
                .AddCommand($"{generatedScript} {appDir} {appOutputDir} {tempDir}")
                .ToString();

            // Act
            var result = _dockerCli.Run(new DockerRunArguments
            {
                ImageId = Settings.BuildImageName,
                EnvironmentVariables = new List<EnvironmentVariable> { CreateAppNameEnvVar(appName) },
                Volumes = new List<DockerVolume> { volume },
                CommandToExecuteOnRun = "/bin/bash",
                CommandArguments = new[] { "-c", script }
            });

            // Assert
            RunAsserts(
                () =>
                {
                    Assert.False(result.IsSuccess);
                    Assert.Contains("Missing parentheses in call to 'print'", result.StdErr);
                },
                result.GetDebugInfo());
        }

        [Fact]
        public void GeneratesScript_AndBuilds_WhenExplicitLanguageAndVersion_AreProvided()
        {
            // Arrange
            var appName = "flask-app";
            var volume = CreateSampleAppVolume(appName);
            var appDir = volume.ContainerDir;
            var appOutputDir = $"{appDir}/output";
            var script = new ShellScriptBuilder()
                .AddBuildCommand($"{appDir} -o {appOutputDir} --platform python --platform-version {PythonVersions.Python36Version}")
                .ToString();

            // Act
            var result = _dockerCli.Run(new DockerRunArguments
            {
                ImageId = Settings.BuildImageName,
                EnvironmentVariables = new List<EnvironmentVariable> { CreateAppNameEnvVar(appName) },
                Volumes = new List<DockerVolume> { volume },
                CommandToExecuteOnRun = "/bin/bash",
                CommandArguments = new[] { "-c", script }
            });

            // Assert
            RunAsserts(
                () =>
                {
                    Assert.True(result.IsSuccess);
                    Assert.Contains(
                        $"Python Version: /opt/python/{PythonVersions.Python36Version}/bin/python3",
                        result.StdOut);
                },
                result.GetDebugInfo());
        }

        [Fact]
        public void CanBuild_UsingScriptGeneratedBy_ScriptOnlyOption()
        {
            // Arrange
            var appName = "flask-app";
            var volume = CreateSampleAppVolume(appName);
            var appDir = volume.ContainerDir;
            var generatedScript = "/tmp/build.sh";
            var appOutputDir = "/tmp/app-output";
            var tempDir = "/tmp/" + Guid.NewGuid();
            var script = new ShellScriptBuilder()
                .AddScriptCommand(
                $"{appDir} --platform python --platform-version {PythonVersions.Python36Version} > {generatedScript}")
                .SetExecutePermissionOnFile(generatedScript)
                .CreateDirectory(tempDir)
                .AddCommand($"{generatedScript} {appDir} {appOutputDir} {tempDir}")
                .AddDirectoryExistsCheck($"{appOutputDir}/pythonenv3.6/lib/python3.6/site-packages/flask/")
                .ToString();

            // Act
            var result = _dockerCli.Run(new DockerRunArguments
            {
                ImageId = Settings.BuildImageName,
                EnvironmentVariables = new List<EnvironmentVariable> { CreateAppNameEnvVar(appName) },
                Volumes = new List<DockerVolume> { volume },
                CommandToExecuteOnRun = "/bin/bash",
                CommandArguments = new[] { "-c", script }
            });

            // Assert
            RunAsserts(
                () =>
                {
                    Assert.True(result.IsSuccess);
                },
                result.GetDebugInfo());
        }

        [Fact]
        public void ThrowsException_ForInvalidPythonVersion()
        {
            // Arrange
            var appName = "flask-app";
            var volume = CreateSampleAppVolume(appName);
            var appDir = volume.ContainerDir;
            var generatedScript = "/tmp/build.sh";
            var appOutputDir = "/tmp/app-output";
            var tempDir = "/tmp/" + Guid.NewGuid();
            var script = new ShellScriptBuilder()
                .AddScriptCommand($"{appDir} --platform python --platform-version 4.0.1 > {generatedScript}")
                .SetExecutePermissionOnFile(generatedScript)
                .CreateDirectory(tempDir)
                .AddCommand($"{generatedScript} {appDir} {appOutputDir} {tempDir}")
                .ToString();

            // Act
            var result = _dockerCli.Run(new DockerRunArguments
            {
                ImageId = Settings.BuildImageName,
                EnvironmentVariables = new List<EnvironmentVariable> { CreateAppNameEnvVar(appName) },
                Volumes = new List<DockerVolume> { volume },
                CommandToExecuteOnRun = "/bin/bash",
                CommandArguments = new[] { "-c", script }
            });

            // Assert
            RunAsserts(
                () =>
                {
                    string errorMessage = "Platform 'python' version '4.0.1' is unsupported. Supported versions: " +
<<<<<<< HEAD
                        $"{Settings.Python27Version}, {Settings.Python36Version}, {PythonVersions.Python37Version}";
=======
                        $"{Settings.Python27Version}, {PythonVersions.Python36Version}, {PythonVersions.Python37Version}";
>>>>>>> 42284176
                    Assert.False(result.IsSuccess);
                    Assert.Contains(errorMessage, result.StdErr);
                },
                result.GetDebugInfo());
        }

        [Fact]
        public void CanBuild_Python2_WithScriptOnlyOption()
        {
            // Arrange
            var langVersion = Settings.Python27Version;
            var appName = "python2-flask-app";
            var volume = CreateSampleAppVolume(appName);
            var appDir = volume.ContainerDir;
            var generatedScript = "/tmp/build.sh";
            var appOutputDir = "/tmp/app-output";
            var tempDir = "/tmp/" + Guid.NewGuid();
            var script = new ShellScriptBuilder()
                .AddScriptCommand($"{appDir} --platform python --platform-version {langVersion} > {generatedScript}")
                .SetExecutePermissionOnFile(generatedScript)
                .CreateDirectory(tempDir)
                .AddCommand($"{generatedScript} {appDir} {appOutputDir} {tempDir}")
                .AddDirectoryExistsCheck($"{appOutputDir}/pythonenv2.7/lib/python2.7/site-packages/flask/")
                .ToString();

            // Act
            var result = _dockerCli.Run(new DockerRunArguments
            {
                ImageId = Settings.BuildImageName,
                EnvironmentVariables = new List<EnvironmentVariable> { CreateAppNameEnvVar(appName) },
                Volumes = new List<DockerVolume> { volume },
                CommandToExecuteOnRun = "/bin/bash",
                CommandArguments = new[] { "-c", script }
            });

            // Assert
            RunAsserts(
                () =>
                {
                    Assert.True(result.IsSuccess);
                },
                result.GetDebugInfo());
        }

        [Fact]
        public void GeneratesScript_AndBuilds_UsingSuppliedIntermediateDir()
        {
            // Arrange
            var appName = "flask-app";
            var volume = CreateSampleAppVolume(appName);
            var appDir = volume.ContainerDir;
            var appIntermediateDir = "/tmp/app-intermediate";
            var appOutputDir = "/tmp/app-output";
            var script = new ShellScriptBuilder()
                .AddBuildCommand($"{appDir} -o {appOutputDir} -i {appIntermediateDir}")
                .AddDirectoryExistsCheck($"{appOutputDir}/pythonenv3.7")
                .ToString();

            // Act
            var result = _dockerCli.Run(new DockerRunArguments
            {
                ImageId = Settings.BuildImageName,
                EnvironmentVariables = new List<EnvironmentVariable> { CreateAppNameEnvVar(appName) },
                Volumes = new List<DockerVolume> { volume },
                CommandToExecuteOnRun = "/bin/bash",
                CommandArguments = new[] { "-c", script }
            });

            // Assert
            RunAsserts(
                () =>
                {
                    Assert.True(result.IsSuccess);
                },
                result.GetDebugInfo());
        }

        [Fact]
        public void Build_VirtualEnv_Unzipped_ByDefault()
        {
            // Arrange
            var virtualEnvironmentName = "pythonenv3.7";
            var appName = "flask-app";
            var volume = CreateSampleAppVolume(appName);
            var appDir = volume.ContainerDir;
            var appOutputDir = "/tmp/app-output";
            var script = new ShellScriptBuilder()
                .AddBuildCommand($"{appDir} -i /tmp/int -o {appOutputDir}")
                .AddDirectoryExistsCheck($"{appOutputDir}/{virtualEnvironmentName}")
                .AddFileDoesNotExistCheck($"{appOutputDir}/{virtualEnvironmentName}.tar.gz")
                .ToString();

            // Act
            var result = _dockerCli.Run(new DockerRunArguments
            {
                ImageId = Settings.BuildImageName,
                EnvironmentVariables = new List<EnvironmentVariable> { CreateAppNameEnvVar(appName) },
                Volumes = new List<DockerVolume> { volume },
                CommandToExecuteOnRun = "/bin/bash",
                CommandArguments = new[] { "-c", script }
            });

            // Assert
            RunAsserts(
                () =>
                {
                    Assert.True(result.IsSuccess);
                    Assert.Contains(
                        $"Python Version: /opt/python/{PythonVersions.Python37Version}/bin/python3",
                        result.StdOut);
                },
                result.GetDebugInfo());
        }

        [Theory]
        [InlineData(null)]
        [InlineData("tar-gz")]
        public void Build_CompressesVirtualEnv_InTargGzFormat(string compressionFormat)
        {
            // Arrange
            var virtualEnvironmentName = "myenv";
            var appName = "flask-app";
            var volume = CreateSampleAppVolume(appName);
            var appDir = volume.ContainerDir;
            var appOutputDir = "/tmp/app-output";
            var script = new ShellScriptBuilder()
                .AddBuildCommand(
                $"{appDir} -i /tmp/int -o {appOutputDir} " +
                $"-p virtualenv_name={virtualEnvironmentName} -p compress_virtualenv={compressionFormat}")
                .AddDirectoryDoesNotExistCheck($"{appOutputDir}/{virtualEnvironmentName}")
                .AddFileExistsCheck($"{appOutputDir}/{virtualEnvironmentName}.tar.gz")
                .ToString();

            // Act
            var result = _dockerCli.Run(new DockerRunArguments
            {
                ImageId = Settings.BuildImageName,
                EnvironmentVariables = new List<EnvironmentVariable> { CreateAppNameEnvVar(appName) },
                Volumes = new List<DockerVolume> { volume },
                CommandToExecuteOnRun = "/bin/bash",
                CommandArguments = new[] { "-c", script }
            });

            // Assert
            RunAsserts(
                () =>
                {
                    Assert.True(result.IsSuccess);
                    Assert.Contains(
                        $"Python Version: /opt/python/{PythonVersions.Python37Version}/bin/python3",
                        result.StdOut);
                },
                result.GetDebugInfo());
        }

        [Fact]
        public void Build_CompressesVirtualEnv_InZipFormat()
        {
            // Arrange
            var virtualEnvironmentName = "myenv";
            var appName = "flask-app";
            var volume = CreateSampleAppVolume(appName);
            var appDir = volume.ContainerDir;
            var appOutputDir = "/tmp/app-output";
            var script = new ShellScriptBuilder()
                .AddBuildCommand(
                $"{appDir} -i /tmp/int -o {appOutputDir} " +
                $"-p virtualenv_name={virtualEnvironmentName} -p compress_virtualenv=zip")
                .AddDirectoryDoesNotExistCheck($"{appOutputDir}/{virtualEnvironmentName}")
                .AddFileExistsCheck($"{appOutputDir}/{virtualEnvironmentName}.zip")
                .ToString();

            // Act
            var result = _dockerCli.Run(new DockerRunArguments
            {
                ImageId = Settings.BuildImageName,
                EnvironmentVariables = new List<EnvironmentVariable> { CreateAppNameEnvVar(appName) },
                Volumes = new List<DockerVolume> { volume },
                CommandToExecuteOnRun = "/bin/bash",
                CommandArguments = new[] { "-c", script }
            });

            // Assert
            RunAsserts(
                () =>
                {
                    Assert.True(result.IsSuccess);
                    Assert.Contains(
                        $"Python Version: /opt/python/{PythonVersions.Python37Version}/bin/python3",
                        result.StdOut);
                },
                result.GetDebugInfo());
        }


        [Fact]
        public void Build_InstallsVirtualEnvironment_AndPackagesInIt()
        {
            // Arrange
            var appName = "flask-app";
            var volume = CreateSampleAppVolume(appName);
            var appDir = volume.ContainerDir;
            var appOutputDir = "/tmp/app-output";
            var script = new ShellScriptBuilder()
                .AddBuildCommand(
                $"{appDir} -o {appOutputDir} --platform python --platform-version {PythonVersions.Python37Version}")
                .AddDirectoryExistsCheck($"{appOutputDir}/pythonenv3.7/lib/python3.7/site-packages/flask")
                .ToString();

            // Act
            var result = _dockerCli.Run(new DockerRunArguments
            {
                ImageId = Settings.BuildImageName,
                EnvironmentVariables = new List<EnvironmentVariable> { CreateAppNameEnvVar(appName) },
                Volumes = new List<DockerVolume> { volume },
                CommandToExecuteOnRun = "/bin/bash",
                CommandArguments = new[] { "-c", script }
            });

            // Assert
            RunAsserts(
                () =>
                {
                    Assert.True(result.IsSuccess);
                    Assert.Contains(
                        $"Python Version: /opt/python/{PythonVersions.Python37Version}/bin/python3",
                        result.StdOut);
                },
                result.GetDebugInfo());
        }

        [Fact]
        public void Build_ExecutesPreAndPostBuildScripts_UsingBuildEnvironmentFile()
        {
            // Arrange
            var appName = "flask-app";
            var volume = CreateSampleAppVolume(appName);
            using (var sw = File.AppendText(Path.Combine(volume.MountedHostDir, "build.env")))
            {
                sw.NewLine = "\n";
                sw.WriteLine("PRE_BUILD_SCRIPT_PATH=scripts/prebuild.sh");
                sw.WriteLine("POST_BUILD_SCRIPT_PATH=scripts/postbuild.sh");
            }
            var scriptsDir = Directory.CreateDirectory(Path.Combine(volume.MountedHostDir, "scripts"));
            using (var sw = File.AppendText(Path.Combine(scriptsDir.FullName, "prebuild.sh")))
            {
                sw.NewLine = "\n";
                sw.WriteLine("#!/bin/bash");
                sw.WriteLine("echo Executing the pre-build script from a standalone script!");
            }
            using (var sw = File.AppendText(Path.Combine(scriptsDir.FullName, "postbuild.sh")))
            {
                sw.NewLine = "\n";
                sw.WriteLine("#!/bin/bash");
                sw.WriteLine("echo Executing the post-build script from a standalone script!");
            }
            if (RuntimeInformation.IsOSPlatform(Settings.LinuxOS))
            {
                ProcessHelper.RunProcess(
                    "chmod",
                    new[] { "-R", "777", scriptsDir.FullName },
                    workingDirectory: null,
                    waitTimeForExit: null);
            }
            var appDir = volume.ContainerDir;
            var appOutputDir = "/tmp/app-output";
            var script = new ShellScriptBuilder()
                .AddBuildCommand($"{appDir} -o {appOutputDir}")
                .ToString();

            // Act
            var result = _dockerCli.Run(new DockerRunArguments
            {
                ImageId = Settings.BuildImageName,
                EnvironmentVariables = new List<EnvironmentVariable> { CreateAppNameEnvVar(appName) },
                Volumes = new List<DockerVolume> { volume },
                CommandToExecuteOnRun = "/bin/bash",
                CommandArguments = new[] { "-c", script }
            });

            // Assert
            RunAsserts(
                () =>
                {
                    Assert.True(result.IsSuccess);
                    Assert.Contains(
                        "Executing the pre-build script from a standalone script!",
                        result.StdOut);
                    Assert.Contains(
                        "Executing the post-build script from a standalone script!",
                        result.StdOut);
                },
                result.GetDebugInfo());
        }

        [Fact]
        public void Build_ExecutesPreAndPostBuildScripts_UsingEnvironmentVariables()
        {
            // Arrange
            var appName = "flask-app";
            var volume = CreateSampleAppVolume(appName);
            var scriptsDir = Directory.CreateDirectory(Path.Combine(volume.MountedHostDir, "scripts"));
            using (var sw = File.AppendText(Path.Combine(scriptsDir.FullName, "prebuild.sh")))
            {
                sw.NewLine = "\n";
                sw.WriteLine("#!/bin/bash");
                sw.WriteLine("echo Executing the pre-build script from a standalone script!");
            }
            using (var sw = File.AppendText(Path.Combine(scriptsDir.FullName, "postbuild.sh")))
            {
                sw.NewLine = "\n";
                sw.WriteLine("#!/bin/bash");
                sw.WriteLine("echo Executing the post-build script from a standalone script!");
            }
            if (RuntimeInformation.IsOSPlatform(Settings.LinuxOS))
            {
                ProcessHelper.RunProcess(
                    "chmod",
                    new[] { "-R", "777", scriptsDir.FullName },
                    workingDirectory: null,
                    waitTimeForExit: null);
            }
            var appDir = volume.ContainerDir;
            var appOutputDir = "/tmp/app-output";
            var script = new ShellScriptBuilder()
                .AddBuildCommand($"{appDir} -o {appOutputDir}")
                .ToString();

            // Act
            var result = _dockerCli.Run(new DockerRunArguments
            {
                ImageId = Settings.BuildImageName,
                EnvironmentVariables = new List<EnvironmentVariable>
                {
                    CreateAppNameEnvVar(appName),
                    new EnvironmentVariable("PRE_BUILD_SCRIPT_PATH", "scripts/prebuild.sh"),
                    new EnvironmentVariable("POST_BUILD_SCRIPT_PATH", "scripts/postbuild.sh")
                },
                Volumes = new List<DockerVolume> { volume },
                CommandToExecuteOnRun = "/bin/bash",
                CommandArguments = new[] { "-c", script }
            });

            // Assert
            RunAsserts(
                () =>
                {
                    Assert.True(result.IsSuccess);
                    Assert.Contains(
                        "Executing the pre-build script from a standalone script!",
                        result.StdOut);
                    Assert.Contains(
                        "Executing the post-build script from a standalone script!",
                        result.StdOut);
                },
                result.GetDebugInfo());
        }

        [Fact]
        public void PreAndPostBuildScripts_HaveAccessToSourceAndDestinationDirectoryVariables()
        {
            // Arrange
            var appName = "flask-app";
            var volume = CreateSampleAppVolume(appName);
            var scriptsDir = Directory.CreateDirectory(Path.Combine(volume.MountedHostDir, "scripts"));
            using (var sw = File.AppendText(Path.Combine(scriptsDir.FullName, "prebuild.sh")))
            {
                sw.NewLine = "\n";
                sw.WriteLine("#!/bin/bash");
                sw.WriteLine("echo \"pre-build: $SOURCE_DIR, $DESTINATION_DIR\"");
            }
            using (var sw = File.AppendText(Path.Combine(scriptsDir.FullName, "postbuild.sh")))
            {
                sw.NewLine = "\n";
                sw.WriteLine("#!/bin/bash");
                sw.WriteLine("echo \"post-build: $SOURCE_DIR, $DESTINATION_DIR\"");
            }
            if (RuntimeInformation.IsOSPlatform(Settings.LinuxOS))
            {
                ProcessHelper.RunProcess(
                    "chmod",
                    new[] { "-R", "777", scriptsDir.FullName },
                    workingDirectory: null,
                    waitTimeForExit: null);
            }
            var appDir = volume.ContainerDir;
            var appOutputDir = "/tmp/app-output";
            var script = new ShellScriptBuilder()
                .AddBuildCommand($"{appDir} -o {appOutputDir}")
                .ToString();

            // Act
            var result = _dockerCli.Run(new DockerRunArguments
            {
                ImageId = Settings.BuildImageName,
                EnvironmentVariables = new List<EnvironmentVariable>
                {
                    CreateAppNameEnvVar(appName),
                    new EnvironmentVariable("PRE_BUILD_SCRIPT_PATH", "scripts/prebuild.sh"),
                    new EnvironmentVariable("POST_BUILD_SCRIPT_PATH", "scripts/postbuild.sh")
                },
                Volumes = new List<DockerVolume> { volume },
                CommandToExecuteOnRun = "/bin/bash",
                CommandArguments = new[] { "-c", script }
            });

            // Assert
            RunAsserts(
                () =>
                {
                    Assert.True(result.IsSuccess);
                    Assert.Contains($"pre-build: {appDir}, {appOutputDir}", result.StdOut);
                    Assert.Contains($"post-build: {appDir}, {appOutputDir}", result.StdOut);
                },
                result.GetDebugInfo());
        }

        [Fact]
        public void Build_UsesEnvironmentSettings_InOrderOfPrecedence()
        {
            // Order of precedence is: EnvironmentVariables -> build.env file settings

            // Arrange
            var appName = "flask-app";
            var volume = CreateSampleAppVolume(appName);
            using (var sw = File.AppendText(Path.Combine(volume.MountedHostDir, "build.env")))
            {
                sw.NewLine = "\n";
                sw.WriteLine("PRE_BUILD_SCRIPT_PATH=scripts/prebuild.sh");
                sw.WriteLine("POST_BUILD_SCRIPT_PATH=scripts/postbuild.sh");
                sw.WriteLine("key1=value-from-buildenv-file");
                sw.WriteLine("key2=value-from-buildenv-file");
            }
            var scriptsDir = Directory.CreateDirectory(Path.Combine(volume.MountedHostDir, "scripts"));
            using (var sw = File.AppendText(Path.Combine(scriptsDir.FullName, "prebuild.sh")))
            {
                sw.NewLine = "\n";
                sw.WriteLine("#!/bin/bash");
                sw.WriteLine("echo From pre-build script: \"$key1, $key2\"");
            }
            using (var sw = File.AppendText(Path.Combine(scriptsDir.FullName, "postbuild.sh")))
            {
                sw.NewLine = "\n";
                sw.WriteLine("#!/bin/bash");
                sw.WriteLine("echo From post-build script: \"$key1, $key2\"");
            }
            if (RuntimeInformation.IsOSPlatform(Settings.LinuxOS))
            {
                ProcessHelper.RunProcess(
                    "chmod",
                    new[] { "-R", "777", scriptsDir.FullName },
                    workingDirectory: null,
                    waitTimeForExit: null);
            }
            var appDir = volume.ContainerDir;
            var appOutputDir = "/tmp/app-output";
            var script = new ShellScriptBuilder()
                .AddBuildCommand($"{appDir} -o {appOutputDir}")
                .ToString();

            // Act
            var result = _dockerCli.Run(new DockerRunArguments
            {
                ImageId = Settings.BuildImageName,
                EnvironmentVariables = new List<EnvironmentVariable>
                {
                    CreateAppNameEnvVar(appName),
                    new EnvironmentVariable("PRE_BUILD_SCRIPT_PATH", "scripts/prebuild.sh"),
                    new EnvironmentVariable("POST_BUILD_SCRIPT_PATH", "scripts/postbuild.sh"),
                    new EnvironmentVariable("key2", "value-from-environmentvariable")
                },
                Volumes = new List<DockerVolume> { volume },
                CommandToExecuteOnRun = "/bin/bash",
                CommandArguments = new[] { "-c", script }
            });

            // Assert
            RunAsserts(
                () =>
                {
                    var values = "value-from-buildenv-file, value-from-environmentvariable";
                    Assert.True(result.IsSuccess);
                    Assert.Contains(
                        $"From pre-build script: {values}",
                        result.StdOut);
                    Assert.Contains(
                        $"From post-build script: {values}",
                        result.StdOut);
                },
                result.GetDebugInfo());
        }

        [Fact]
        public void Build_Executes_InlinePreAndPostBuildCommands()
        {
            // Arrange
            var appName = "flask-app";
            var volume = CreateSampleAppVolume(appName);
            using (var sw = File.AppendText(Path.Combine(volume.MountedHostDir, "build.env")))
            {
                sw.NewLine = "\n";
                sw.WriteLine("PRE_BUILD_COMMAND=\"echo from pre-build command\"");
                sw.WriteLine("POST_BUILD_COMMAND=\"echo from post-build command\"");
            }

            var appDir = volume.ContainerDir;
            var script = new ShellScriptBuilder()
                .AddBuildCommand($"{appDir} -o /tmp/output")
                .ToString();

            // Act
            var result = _dockerCli.Run(new DockerRunArguments
            {
                ImageId = Settings.BuildImageName,
                EnvironmentVariables = new List<EnvironmentVariable>
                {
                    CreateAppNameEnvVar(appName),
                },
                Volumes = new List<DockerVolume> { volume },
                CommandToExecuteOnRun = "/bin/bash",
                CommandArguments = new[] { "-c", script }
            });

            // Assert
            RunAsserts(
                () =>
                {
                    Assert.True(result.IsSuccess);
                    Assert.Contains("from pre-build command", result.StdOut);
                    Assert.Contains("from post-build command", result.StdOut);
                },
                result.GetDebugInfo());
        }

        [Fact]
        public void Django_CollectStaticFailure_DoesNotFailBuild()
        {
            // Arrange
            var appName = "django-realworld-example-app";
            var volume = CreateSampleAppVolume(appName);
            var appDir = volume.ContainerDir;
            var appOutputDir = "/tmp/app-output";
            var script = new ShellScriptBuilder()
                .AddBuildCommand(
                $"{appDir} -o {appOutputDir} --platform python --platform-version {PythonVersions.Python37Version}")
                .ToString();

            // Act
            var result = _dockerCli.Run(new DockerRunArguments
            {
                ImageId = Settings.BuildImageName,
                EnvironmentVariables = new List<EnvironmentVariable>
                {
                    CreateAppNameEnvVar(appName),
                },
                Volumes = new List<DockerVolume> { volume },
                CommandToExecuteOnRun = "/bin/bash",
                CommandArguments = new[] { "-c", script }
            });

            // Assert
            RunAsserts(
                () =>
                {
                    Assert.True(result.IsSuccess);
                    Assert.Contains("'collectstatic' exited with exit code 1.", result.StdOut);
                },
                result.GetDebugInfo());
        }

        [Theory]
        [InlineData("3")]
        [InlineData("2")]
        public void Build_ExecutesPreAndPostBuildScripts_WithinBenvContext(string version)
        {
            // Arrange
            var appName = "flask-app";
            var volume = CreateSampleAppVolume(appName);
            using (var sw = File.AppendText(Path.Combine(volume.MountedHostDir, "build.env")))
            {
                sw.NewLine = "\n";
                sw.WriteLine("PRE_BUILD_SCRIPT_PATH=scripts/prebuild.sh");
                sw.WriteLine("POST_BUILD_SCRIPT_PATH=scripts/postbuild.sh");
            }
            var scriptsDir = Directory.CreateDirectory(Path.Combine(volume.MountedHostDir, "scripts"));
            using (var sw = File.AppendText(Path.Combine(scriptsDir.FullName, "prebuild.sh")))
            {
                sw.NewLine = "\n";
                sw.WriteLine("#!/bin/bash");
                sw.WriteLine("echo \"Pre-build script: $python\"");
                sw.WriteLine("echo \"Pre-build script: $pip\"");
            }
            using (var sw = File.AppendText(Path.Combine(scriptsDir.FullName, "postbuild.sh")))
            {
                sw.NewLine = "\n";
                sw.WriteLine("#!/bin/bash");
                sw.WriteLine("echo \"Post-build script: $python\"");
                sw.WriteLine("echo \"Post-build script: $pip\"");
            }
            if (RuntimeInformation.IsOSPlatform(Settings.LinuxOS))
            {
                ProcessHelper.RunProcess(
                    "chmod",
                    new[] { "-R", "777", scriptsDir.FullName },
                    workingDirectory: null,
                    waitTimeForExit: null);
            }
            var appDir = volume.ContainerDir;
            var appOutputDir = "/tmp/app-output";
            var script = new ShellScriptBuilder()
                .AddBuildCommand($"{appDir} -o {appOutputDir} --platform python --platform-version {version}")
                .ToString();

            // Act
            var result = _dockerCli.Run(new DockerRunArguments
            {
                ImageId = Settings.BuildImageName,
                EnvironmentVariables = new List<EnvironmentVariable>
                {
                    CreateAppNameEnvVar(appName),
                },
                Volumes = new List<DockerVolume> { volume },
                CommandToExecuteOnRun = "/bin/bash",
                CommandArguments = new[] { "-c", script }
            });

            // Assert
            RunAsserts(
                () =>
                {
                    Assert.True(result.IsSuccess);
                    Assert.Matches(
                        @"Pre-build script: /opt/python/" + version + @".\d+.\d+/bin/python" + version,
                        result.StdOut);
                    Assert.Matches(
                        @"Pre-build script: /opt/python/" + version + @".\d+.\d+/bin/pip",
                        result.StdOut);
                    Assert.Matches(
                        @"Post-build script: /opt/python/" + version + @".\d+.\d+/bin/python" + version,
                        result.StdOut);
                    Assert.Matches(@"Post-build script: /opt/python/" + version + @".\d+.\d+/bin/pip", result.StdOut);
                },
                result.GetDebugInfo());
        }
    }

    public class PythonSampleAppsDjangoAppRunningCollectStatic : PythonSampleAppsTestBase
    {
        public PythonSampleAppsDjangoAppRunningCollectStatic(ITestOutputHelper output) : base(output)
        {
        }

        [Theory]
        [InlineData(null)]
        [InlineData("false")]
        public void GeneratesScript_AndBuilds_DjangoApp_RunningCollectStatic(string disableCollectStatic)
        {
            // Arrange
            var appName = "django-app";
            var volume = CreateSampleAppVolume(appName);
            var appDir = volume.ContainerDir;
            var appOutputDir = "/tmp/app-output";
            var scriptBuilder = new ShellScriptBuilder();
            if (string.IsNullOrEmpty(disableCollectStatic))
            {
                scriptBuilder.AddCommand(
                    $"export {EnvironmentSettingsKeys.DisableCollectStatic}={disableCollectStatic}");
            }
            var script = scriptBuilder
                .AddBuildCommand(
                $"{appDir} -o {appOutputDir} --platform python --platform-version {PythonVersions.Python37Version}")
                // These css files should be available since 'collectstatic' is run in the script
                .AddFileExistsCheck($"{appOutputDir}/staticfiles/css/boards.css")
                .AddFileExistsCheck($"{appOutputDir}/staticfiles/css/uservoice.css")
                .ToString();

            // Act
            var result = _dockerCli.Run(new DockerRunArguments
            {
                ImageId = Settings.BuildImageName,
                EnvironmentVariables = new List<EnvironmentVariable> { CreateAppNameEnvVar(appName) },
                Volumes = new List<DockerVolume> { volume },
                CommandToExecuteOnRun = "/bin/bash",
                CommandArguments = new[] { "-c", script }
            });

            // Assert
            RunAsserts(
                () =>
                {
                    Assert.True(result.IsSuccess);
                },
                result.GetDebugInfo());
        }
    }

    public class PythonSampleAppsBuildsShapely : PythonSampleAppsTestBase
    {
        public PythonSampleAppsBuildsShapely(ITestOutputHelper output) : base(output)
        {
        }

        [Theory]
        [MemberData(nameof(TestValueGenerator.GetPythonVersions), MemberType = typeof(TestValueGenerator))]
        public void GeneratesScript_AndBuilds_Shapely_With_Python(string version)
        {
            // Arrange
            var appName = "shapely-flask-app";
            var volume = CreateSampleAppVolume(appName);
            var appDir = volume.ContainerDir;
            var appOutputDir = "/tmp/app-output";
            var script = new ShellScriptBuilder()
                .AddBuildCommand($"{appDir} -o {appOutputDir} --platform python --platform-version {version}")
                .ToString();

            // Act
            var result = _dockerCli.Run(new DockerRunArguments
            {
                ImageId = Settings.BuildImageName,
                EnvironmentVariables = new List<EnvironmentVariable> { CreateAppNameEnvVar(appName) },
                Volumes = new List<DockerVolume> { volume },
                CommandToExecuteOnRun = "/bin/bash",
                CommandArguments = new[] { "-c", script }
            });

            // Assert
            RunAsserts(
                () =>
                {
                    Assert.True(result.IsSuccess);
                },
                result.GetDebugInfo());
        }
    }

    public class PythonSampleAppsDjangoAppWithoutRunningCollectStatic : PythonSampleAppsTestBase
    {
        public PythonSampleAppsDjangoAppWithoutRunningCollectStatic(ITestOutputHelper output) : base(output)
        {
        }

        [Theory]
        [InlineData("true")]
        [InlineData("True")]
        public void GeneratesScript_AndBuilds_DjangoApp_WithoutRunningCollectStatic_IfDisableCollectStatic_IsTrue(
            string disableCollectStatic)
        {
            // Arrange
            var appName = "django-app";
            var volume = CreateSampleAppVolume(appName);
            var appDir = volume.ContainerDir;
            var appOutputDir = "/tmp/app-output";
            var script = new ShellScriptBuilder()
                .AddCommand($"export {EnvironmentSettingsKeys.DisableCollectStatic}={disableCollectStatic}")
                .AddBuildCommand(
                $"{appDir} -o {appOutputDir} --platform python --platform-version {PythonVersions.Python37Version}")
                // These css files should NOT be available since 'collectstatic' is set off
                .AddFileDoesNotExistCheck($"{appOutputDir}/staticfiles/css/boards.css")
                .AddFileDoesNotExistCheck($"{appOutputDir}/staticfiles/css/uservoice.css")
                .ToString();

            // Act
            var result = _dockerCli.Run(new DockerRunArguments
            {
                ImageId = Settings.BuildImageName,
                EnvironmentVariables = new List<EnvironmentVariable> { CreateAppNameEnvVar(appName) },
                Volumes = new List<DockerVolume> { volume },
                CommandToExecuteOnRun = "/bin/bash",
                CommandArguments = new[] { "-c", script }
            });

            // Assert
            RunAsserts(
                () =>
                {
                    Assert.True(result.IsSuccess);
                },
                result.GetDebugInfo());
        }
    }
}<|MERGE_RESOLUTION|>--- conflicted
+++ resolved
@@ -419,11 +419,7 @@
                 () =>
                 {
                     string errorMessage = "Platform 'python' version '4.0.1' is unsupported. Supported versions: " +
-<<<<<<< HEAD
-                        $"{Settings.Python27Version}, {Settings.Python36Version}, {PythonVersions.Python37Version}";
-=======
                         $"{Settings.Python27Version}, {PythonVersions.Python36Version}, {PythonVersions.Python37Version}";
->>>>>>> 42284176
                     Assert.False(result.IsSuccess);
                     Assert.Contains(errorMessage, result.StdErr);
                 },
