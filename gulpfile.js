'use strict';

var _ = require('lodash');
var path = require('path');
var gulp = require('gulp');
var del = require('del');
var webpack = require('webpack');
var eslint = require('gulp-eslint');
var eslintConfig = require('./eslint.config.js');

gulp.task('populate-mongodb', function populateMongoDb(cb) {
    process.argv.push('--config', path.join(__dirname, 'config.mongodb.json'));
    var mongo = require('./server/db/sources/mongodb');
    mongo.initializeDatabase(function onDatabaseInitialized() {
        console.log('Database has been initialized');
        cb();
    });
});

gulp.task('build', ['build-client-img', 'build-client-font', 'build-client-dev']);

gulp.task('build-client-img', ['clean-client'], function buildClientImg() {
    return gulp.src('./client/img/**/*')
        .pipe(gulp.dest('./client/dist/img'));
});

gulp.task('build-client-font', ['clean-client'], function buildClientFont() {
    return gulp.src('./client/fonts/**/*')
        .pipe(gulp.dest('./client/dist/fonts'));
});

gulp.task('build-client-html', ['clean-client'], function buildClientHtml() {
    return gulp.src('./client/html/*')
        .pipe(gulp.dest('./client/dist/'));
});

gulp.task('build-client-dev', ['clean-client'], function buildClientDev(cb) {
    webpack(require('./webpack.config.js'), function webpackCallback(err, stats) {
        if (err) {
            return cb(err);
        }

        if (stats.compilation.errors && stats.compilation.errors.length) {
            console.error(stats.compilation.errors);
            return cb(new Error('Webpack failed to compile the application.'));
        }

        cb();
    });
});

gulp.task('lint-client', function lintClient() {
    var config = _.assign({
        parserOptions: {
            ecmaVersion: 6,
<<<<<<< HEAD
=======
            sourceType: 'module',
>>>>>>> 64f0e455
            ecmaFeatures: {
                modules: true,
                jsx: true
            }
        },
<<<<<<< HEAD
        env: {
            es6: true
        }
    }, eslintConfig);

    gulp.src(['./client/src/**/*.js'])
=======

        env: {
            browser: true,
            es6: true
        },
        plugins: ['react']
    }, eslintConfig);

    // note that when we return the stream here, builds from the root (e.g., `gulp lint build`) will
    // write some output to the wrong directory.  I don't understand why, but not returning anything
    // here seems to work around the issue and the build still fails if there is a linter error.
    gulp.src('./client/src/**/*.js')
>>>>>>> 64f0e455
        // eslint() attaches the lint output to the "eslint" property
        // of the file object so it can be used by other modules.
        .pipe(eslint(config))
        // eslint.format() outputs the lint results to the console.
        // Alternatively use eslint.formatEach() (see Docs).
        .pipe(eslint.format())
        // To have the process exit with an error code (1) on
        // lint error, return the stream and pipe to failAfterError last.
        .pipe(eslint.failAfterError());
});

gulp.task('lint-server', function lintServer() {
    var config = _.assign({
        parserOptions: {
            ecmaVersion: 6
        },
        env: {
            node: true,
            es6: true
        }
    }, eslintConfig);

    // note that when we return the stream here, builds from the root (e.g., `gulp lint build`) will
    // write some output to the wrong directory.  I don't understand why, but not returning anything
    // here seems to work around the issue and the build still fails if there is a linter error.
    gulp.src('./server/**/*')
        // eslint() attaches the lint output to the "eslint" property
        // of the file object so it can be used by other modules.
        .pipe(eslint(config))
        // eslint.format() outputs the lint results to the console.
        // Alternatively use eslint.formatEach() (see Docs).
        .pipe(eslint.format())
        // To have the process exit with an error code (1) on
        // lint error, return the stream and pipe to failAfterError last.
        .pipe(eslint.failAfterError());
});

gulp.task('lint-gateway', function lintGateway() {
    var config = _.assign({
         parserOptions: {
            ecmaVersion: 6,
            sourceType: 'module',
            ecmaFeatures: {
                modules: true,
                jsx: true
            }
        },
        env: {
            node: true,
            es6: true
        }
    }, eslintConfig);

    // note that when we return the stream here, builds from the root (e.g., `gulp lint build`) will
    // write some output to the wrong directory.  I don't understand why, but not returning anything
    // here seems to work around the issue and the build still fails if there is a linter error.
    gulp.src(['./apigateway/**/*.js', '!./apigateway/node_modules/**/*'])
        // eslint() attaches the lint output to the "eslint" property
        // of the file object so it can be used by other modules.
        .pipe(eslint(config))
        // eslint.format() outputs the lint results to the console.
        // Alternatively use eslint.formatEach() (see Docs).
        .pipe(eslint.format())
        // To have the process exit with an error code (1) on
        // lint error, return the stream and pipe to failAfterError last.
        .pipe(eslint.failAfterError());
});

gulp.task('clean-client', function cleanClient() {
    del.sync(['./client/dist/**']);
});

gulp.task('clean', ['clean-client']);

gulp.task('lint', ['lint-client', 'lint-server', 'lint-gateway']);

gulp.task('default', ['lint', 'build-client-dev', 'build-client-img', 'build-client-font', 'build-client-html']);

gulp.task('ci', ['build']);<|MERGE_RESOLUTION|>--- conflicted
+++ resolved
@@ -53,23 +53,12 @@
     var config = _.assign({
         parserOptions: {
             ecmaVersion: 6,
-<<<<<<< HEAD
-=======
             sourceType: 'module',
->>>>>>> 64f0e455
             ecmaFeatures: {
                 modules: true,
                 jsx: true
             }
         },
-<<<<<<< HEAD
-        env: {
-            es6: true
-        }
-    }, eslintConfig);
-
-    gulp.src(['./client/src/**/*.js'])
-=======
 
         env: {
             browser: true,
@@ -82,7 +71,6 @@
     // write some output to the wrong directory.  I don't understand why, but not returning anything
     // here seems to work around the issue and the build still fails if there is a linter error.
     gulp.src('./client/src/**/*.js')
->>>>>>> 64f0e455
         // eslint() attaches the lint output to the "eslint" property
         // of the file object so it can be used by other modules.
         .pipe(eslint(config))
