--- conflicted
+++ resolved
@@ -30,8 +30,6 @@
     export ORYX_TEST_IMAGE_BASE="$2"
 fi
 
-<<<<<<< HEAD
-=======
 if [-n "$3"]
 then
     echo
@@ -39,7 +37,6 @@
     export ORYX_TEST_TAG_SUFFIX="-$3"
 fi
 
->>>>>>> d7c499f4
 echo
 echo "Building and running tests..."
 cd "$TESTS_SRC_DIR/$testProjectName"
