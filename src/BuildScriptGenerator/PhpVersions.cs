// This file was auto-generated from 'constants.yaml'. Changes may be overridden.

namespace Microsoft.Oryx.Common
{
    public static class PhpVersions
    {
<<<<<<< HEAD
        public const string PhpBuildBaseTag = "20191219.3";
        public const string PhpRuntimeBaseTag = "20200117.1";
        public const string PhpFpmRuntimeBaseTag = "20200117.1";
        public const string ComposerVersion = "1.9.1";
        public const string ComposerSha384 = "baf1608c33254d00611ac1705c1d9958c817a1a33bce370c0595974b342601bd80b92a3f46067da89e3b06bff421f182";
        public const string Php73Version = "7.3.12";
=======
        public const string PhpBuildBaseTag = "20200121.9";
        public const string PhpRuntimeBaseTag = "20200121.9";
        public const string ComposerVersion = "1.9.2";
        public const string ComposerSha384 = "c5b9b6d368201a9db6f74e2611495f369991b72d9c8cbd3ffbc63edff210eb73d46ffbfce88669ad33695ef77dc76976";
        public const string Php73Version = "7.3.13";
>>>>>>> c14e9cc0
        public const string Php73Keys = "CBAF69F173A0FEA4B537F470D66C9593118BCCB6 F38252826ACD957EF380D39F2F7956BC5DA04B5D";
        public const string Php73TarSha256 = "57ac55fe442d2da650abeb9e6fa161bd3a98ba6528c029f076f8bba43dd5c228";
        public const string Php72Version = "7.2.26";
        public const string Php72Keys = "1729F83938DA44E27BA0F4D3DBDB397470D12172 B1B44D8F021E4E2D6021E995DC9FF8D3EE5AF27F";
        public const string Php72TarSha256 = "1dd3bc875e105f5c9d21fb4dc240670bd2c22037820ff03890f5ab883c88b78d";
        public const string Php70Version = "7.0.33";
        public const string Php70Keys = "1A4E8B7277C42E53DBA9C7B9BCAA30EA9C0D5763 6E4F6AB321FDC07F2C332E3AC2BF0BC433CFC8B3";
        public const string Php70TarSha256 = "ab8c5be6e32b1f8d032909dedaaaa4bbb1a209e519abb01a52ce3914f9a13d96";
        public const string Php56Version = "5.6.40";
        public const string Php56Keys = "0BD78B5F97500D450838F95DFE857D9A90D90EC1 6E4F6AB321FDC07F2C332E3AC2BF0BC433CFC8B3";
        public const string Php56TarSha256 = "1369a51eee3995d7fbd1c5342e5cc917760e276d561595b6052b21ace2656d1c";
    }
}<|MERGE_RESOLUTION|>--- conflicted
+++ resolved
@@ -4,20 +4,12 @@
 {
     public static class PhpVersions
     {
-<<<<<<< HEAD
-        public const string PhpBuildBaseTag = "20191219.3";
-        public const string PhpRuntimeBaseTag = "20200117.1";
-        public const string PhpFpmRuntimeBaseTag = "20200117.1";
-        public const string ComposerVersion = "1.9.1";
-        public const string ComposerSha384 = "baf1608c33254d00611ac1705c1d9958c817a1a33bce370c0595974b342601bd80b92a3f46067da89e3b06bff421f182";
-        public const string Php73Version = "7.3.12";
-=======
         public const string PhpBuildBaseTag = "20200121.9";
         public const string PhpRuntimeBaseTag = "20200121.9";
+        public const string PhpFpmRuntimeBaseTag = "20200117.1";
         public const string ComposerVersion = "1.9.2";
         public const string ComposerSha384 = "c5b9b6d368201a9db6f74e2611495f369991b72d9c8cbd3ffbc63edff210eb73d46ffbfce88669ad33695ef77dc76976";
         public const string Php73Version = "7.3.13";
->>>>>>> c14e9cc0
         public const string Php73Keys = "CBAF69F173A0FEA4B537F470D66C9593118BCCB6 F38252826ACD957EF380D39F2F7956BC5DA04B5D";
         public const string Php73TarSha256 = "57ac55fe442d2da650abeb9e6fa161bd3a98ba6528c029f076f8bba43dd5c228";
         public const string Php72Version = "7.2.26";
