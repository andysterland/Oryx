// --------------------------------------------------------------------------------------------
// Copyright (c) Microsoft Corporation. All rights reserved.
// Licensed under the MIT license.
// --------------------------------------------------------------------------------------------

using System.IO;
using Microsoft.Extensions.Options;

namespace Microsoft.Oryx.BuildScriptGenerator.Python
{
    internal class PythonScriptGeneratorOptionsSetup : IConfigureOptions<PythonScriptGeneratorOptions>
    {
<<<<<<< HEAD
        internal const string PythonDefaultVersion = "ORYX_PYTHON_DEFAULT_VERSION";

        // Providing the supported versions through an environment variable allows us to use the tool in
        // other environments, e.g. our local machines for debugging.
        internal const string PythonSupportedVersionsEnvVariable = "PYTHON_SUPPORTED_VERSIONS";

        internal const string PythonLtsVersion = Common.PythonVersions.Python37Version;
=======
>>>>>>> 888557d2
        internal const string ZipVirtualEnvDir = "ORYX_ZIP_VIRTUALENV_DIR";

        private readonly IEnvironment _environment;

        public PythonScriptGeneratorOptionsSetup(IEnvironment environment)
        {
            _environment = environment;
        }

        public void Configure(PythonScriptGeneratorOptions options)
        {
            var defaultVersion = _environment.GetEnvironmentVariable(PythonConstants.PythonDefaultVersionEnvVarName);
            if (string.IsNullOrEmpty(defaultVersion))
            {
                defaultVersion = PythonConstants.PythonLtsVersion;
            }

            options.PythonDefaultVersion = defaultVersion;
<<<<<<< HEAD
            options.InstalledPythonVersionsDir = Path.Combine(
                _environment.GetEnvironmentVariable(EnvironmentSettingsKeys.PlatformsDir, Constants.DefaultPlatformsDir),
                "python");
=======
            options.InstalledPythonVersionsDir = PythonConstants.InstalledPythonVersionsDir;

            // Providing the supported versions through an environment variable allows us to use the tool in
            // other environments, e.g. our local machines for debugging.
>>>>>>> 888557d2
            options.SupportedPythonVersions = _environment.GetEnvironmentVariableAsList(
                PythonConstants.PythonSupportedVersionsEnvVarName);

            bool.TryParse(_environment.GetEnvironmentVariable(ZipVirtualEnvDir), out var zipVirtualEnvDir);
            options.ZipVirtualEnvDir = zipVirtualEnvDir;
        }
    }
}<|MERGE_RESOLUTION|>--- conflicted
+++ resolved
@@ -10,7 +10,6 @@
 {
     internal class PythonScriptGeneratorOptionsSetup : IConfigureOptions<PythonScriptGeneratorOptions>
     {
-<<<<<<< HEAD
         internal const string PythonDefaultVersion = "ORYX_PYTHON_DEFAULT_VERSION";
 
         // Providing the supported versions through an environment variable allows us to use the tool in
@@ -18,8 +17,7 @@
         internal const string PythonSupportedVersionsEnvVariable = "PYTHON_SUPPORTED_VERSIONS";
 
         internal const string PythonLtsVersion = Common.PythonVersions.Python37Version;
-=======
->>>>>>> 888557d2
+
         internal const string ZipVirtualEnvDir = "ORYX_ZIP_VIRTUALENV_DIR";
 
         private readonly IEnvironment _environment;
@@ -38,16 +36,11 @@
             }
 
             options.PythonDefaultVersion = defaultVersion;
-<<<<<<< HEAD
             options.InstalledPythonVersionsDir = Path.Combine(
                 _environment.GetEnvironmentVariable(EnvironmentSettingsKeys.PlatformsDir, Constants.DefaultPlatformsDir),
                 "python");
-=======
-            options.InstalledPythonVersionsDir = PythonConstants.InstalledPythonVersionsDir;
-
             // Providing the supported versions through an environment variable allows us to use the tool in
             // other environments, e.g. our local machines for debugging.
->>>>>>> 888557d2
             options.SupportedPythonVersions = _environment.GetEnvironmentVariableAsList(
                 PythonConstants.PythonSupportedVersionsEnvVarName);
 
