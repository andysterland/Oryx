﻿// --------------------------------------------------------------------------------------------
// Copyright (c) Microsoft Corporation. All rights reserved.
// Licensed under the MIT license.
// --------------------------------------------------------------------------------------------

using System;
using McMaster.Extensions.CommandLineUtils;
using Microsoft.Extensions.DependencyInjection;
using Microsoft.Extensions.Logging;
using Microsoft.Extensions.Options;
using Microsoft.Oryx.BuildScriptGenerator;
using Microsoft.Oryx.BuildScriptGenerator.Exceptions;

namespace Microsoft.Oryx.BuildScriptGeneratorCli
{
    internal class BuildScriptGenerator
    {
        private readonly IConsole _console;
        private readonly IServiceProvider _serviceProvider;
        private readonly ILogger<BuildScriptGenerator> _logger;

        public BuildScriptGenerator(IConsole console, IServiceProvider serviceProvider)
        {
            _console = console;
            _serviceProvider = serviceProvider;
            _logger = _serviceProvider.GetRequiredService<ILogger<BuildScriptGenerator>>();
        }

        public static BuildScriptGeneratorContext CreateContext(
            BuildScriptGeneratorOptions options,
            CliEnvironmentSettings envSettings,
            ISourceRepo sourceRepo)
        {
            return new BuildScriptGeneratorContext
            {
                SourceRepo = sourceRepo,
                Language = options.Language,
                LanguageVersion = options.LanguageVersion,
                Properties = options.Properties,
                EnableDotNetCore = !envSettings.DisableDotNetCore,
                EnableNodeJs = !envSettings.DisableNodeJs,
                EnablePython = !envSettings.DisablePython,
                DisableMultiPlatformBuild = envSettings.DisableMultiPlatformBuild
            };
        }

        public bool TryGenerateScript(out string generatedScript)
        {
            generatedScript = null;

            try
            {
                var options = _serviceProvider.GetRequiredService<IOptions<BuildScriptGeneratorOptions>>().Value;
                var scriptGenerator = _serviceProvider.GetRequiredService<IBuildScriptGenerator>();
                var sourceRepoProvider = _serviceProvider.GetRequiredService<ISourceRepoProvider>();
                var environment = _serviceProvider.GetRequiredService<CliEnvironmentSettings>();
                var sourceRepo = sourceRepoProvider.GetSourceRepo();
<<<<<<< HEAD
                var scriptGeneratorContext = CreateContext(options, environment, sourceRepo);
=======
                var scriptGeneratorContext = new BuildScriptGeneratorContext
                {
                    SourceRepo = sourceRepo,
                    Language = options.Language,
                    LanguageVersion = options.LanguageVersion,
                    Properties = options.Properties,
                    EnableDotNetCore = !environment.DisableDotNetCore,
                    EnableNodeJs = !environment.DisableNodeJs,
                    EnablePython = !environment.DisablePython,
                    EnablePhp = !environment.DisablePhp,
                    DisableMultiPlatformBuild = environment.DisableMultiPlatformBuild
                };
>>>>>>> 888557d2

                // Try generating a script
                if (!scriptGenerator.TryGenerateBashScript(scriptGeneratorContext, out generatedScript))
                {
                    _console.Error.WriteLine(
                        "Error: Could not find a script generator which can generate a script for " +
                        $"the code in '{options.SourceDir}'.");
                    return false;
                }

                return true;
            }
            catch (InvalidUsageException ex)
            {
                _logger.LogError(ex, "Invalid usage");
                _console.Error.WriteLine(ex.Message);
                return false;
            }
        }
    }
}<|MERGE_RESOLUTION|>--- conflicted
+++ resolved
@@ -40,6 +40,7 @@
                 EnableDotNetCore = !envSettings.DisableDotNetCore,
                 EnableNodeJs = !envSettings.DisableNodeJs,
                 EnablePython = !envSettings.DisablePython,
+                EnablePhp = !environment.DisablePhp,
                 DisableMultiPlatformBuild = envSettings.DisableMultiPlatformBuild
             };
         }
@@ -55,22 +56,7 @@
                 var sourceRepoProvider = _serviceProvider.GetRequiredService<ISourceRepoProvider>();
                 var environment = _serviceProvider.GetRequiredService<CliEnvironmentSettings>();
                 var sourceRepo = sourceRepoProvider.GetSourceRepo();
-<<<<<<< HEAD
                 var scriptGeneratorContext = CreateContext(options, environment, sourceRepo);
-=======
-                var scriptGeneratorContext = new BuildScriptGeneratorContext
-                {
-                    SourceRepo = sourceRepo,
-                    Language = options.Language,
-                    LanguageVersion = options.LanguageVersion,
-                    Properties = options.Properties,
-                    EnableDotNetCore = !environment.DisableDotNetCore,
-                    EnableNodeJs = !environment.DisableNodeJs,
-                    EnablePython = !environment.DisablePython,
-                    EnablePhp = !environment.DisablePhp,
-                    DisableMultiPlatformBuild = environment.DisableMultiPlatformBuild
-                };
->>>>>>> 888557d2
 
                 // Try generating a script
                 if (!scriptGenerator.TryGenerateBashScript(scriptGeneratorContext, out generatedScript))
