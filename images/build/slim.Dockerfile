# Start declaration of Build-Arg to determine where the image is getting built (DevOps agents or local)
ARG AGENTBUILD
ARG PYTHON_BASE_TAG
ARG PHP_BUILD_BASE_TAG
FROM buildpack-deps:stretch AS main
# End declaration of Build-Arg to determine where the image is getting built (DevOps agents or local)

# Configure locale (required for Python)
# NOTE: Do NOT move it from here as it could have global implications
ENV LANG C.UTF-8

# Oryx's path is at the end of the PATH environment variable value and so earlier presence
# of python in the path folders (in this case /usr/bin) will cause Oryx's platform sdk to be not
# picked up.
RUN rm -rf /usr/bin/python*
RUN rm -rf /usr/bin/pydoc*

# Install basic build tools
RUN apt-get update \
    && apt-get upgrade -y \
    && apt-get install -y --no-install-recommends \
        git \
        make \
        unzip \
        # The tools in this package are used when installing packages for Python
        build-essential \
        # Required for Microsoft SQL Server
        unixodbc-dev \
        # Required for PostgreSQL
        libpq-dev \
        # Required for mysqlclient
        default-libmysqlclient-dev \
        # Required for ts
        moreutils \
        rsync \
        zip \
    && rm -rf /var/lib/apt/lists/*

# A temporary folder to hold all scripts temporarily used to build this image. 
# This folder is deleted in the final stage of building this image.
RUN mkdir -p /tmp/scripts

# This is the folder containing 'links' to benv and build script generator
RUN mkdir -p /opt/oryx

# Install .NET Core
FROM main AS dotnet-install
RUN apt-get update \
    && apt-get upgrade -y \
    && apt-get install -y --no-install-recommends \
        libc6 \
        libgcc1 \
        libgssapi-krb5-2 \
        libicu57 \
        liblttng-ust0 \
        libssl1.0.2 \
        libstdc++6 \
        zlib1g \
    && rm -rf /var/lib/apt/lists/*

ENV DOTNET_RUNNING_IN_CONTAINER=true \
    DOTNET_USE_POLLING_FILE_WATCHER=true \
	NUGET_XMLDOC_MODE=skip \
    DOTNET_SKIP_FIRST_TIME_EXPERIENCE=1 \
	NUGET_PACKAGES=/var/nuget

RUN mkdir /var/nuget
COPY build/__dotNetCoreSdkVersions.sh /tmp/scripts
COPY build/__dotNetCoreRunTimeVersions.sh /tmp/scripts
COPY images/build/installDotNetCore.sh /tmp/scripts
RUN chmod +x /tmp/scripts/installDotNetCore.sh

# Check https://www.microsoft.com/net/platform/support-policy for support policy of .NET Core versions
RUN . /tmp/scripts/__dotNetCoreSdkVersions.sh && \
    DOTNET_SDK_VER=$DOT_NET_CORE_21_SDK_VERSION \
    DOTNET_SDK_SHA=$DOT_NET_CORE_21_SDK_SHA512 \
    /tmp/scripts/installDotNetCore.sh

RUN set -ex \
    rm -rf /tmp/NuGetScratch \
    && find /var/nuget -type d -exec chmod 777 {} \;

RUN set -ex \
 && sdksDir=/opt/dotnet/sdks \
 && cd $sdksDir \
 && ln -s 2.1 2 \
 && ln -s 2 lts

RUN set -ex \
 && dotnetDir=/opt/dotnet \
 && sdksDir=$dotnetDir/sdks \
 && runtimesDir=$dotnetDir/runtimes \
 && mkdir -p $runtimesDir \
 && cd $runtimesDir \
 && . /tmp/scripts/__dotNetCoreSdkVersions.sh \
 && . /tmp/scripts/__dotNetCoreRunTimeVersions.sh \
 && mkdir $NET_CORE_APP_21 \
 && ln -s $NET_CORE_APP_21 2.1 \
 && ln -s 2.1 2 \
 && ln -s $sdksDir/$DOT_NET_CORE_21_SDK_VERSION $NET_CORE_APP_21/sdk \
 # LTS sdk <-- LTS runtime's sdk
 && ln -s 2.1 lts \
 && ltsSdk=$(readlink lts/sdk) \
 && ln -s $ltsSdk/dotnet /usr/local/bin/dotnet

# Install Node.js, NPM, Yarn
FROM main AS node-install
RUN apt-get update \
    && apt-get upgrade -y \
    && apt-get install -y --no-install-recommends \
        jq \
    && rm -rf /var/lib/apt/lists/*
COPY build/__nodeVersions.sh /tmp/scripts
RUN chmod a+x /tmp/scripts/__nodeVersions.sh \
 && . /tmp/scripts/__nodeVersions.sh \
 && curl -sL https://git.io/n-install | bash -s -- -ny - \
 && ~/n/bin/n -d $NODE8_VERSION \
 && ~/n/bin/n -d $NODE10_VERSION \
 && ~/n/bin/n -d $NODE12_VERSION \
 && mv /usr/local/n/versions/node /opt/nodejs \
 && rm -rf /usr/local/n ~/n
COPY images/build/installNpm.sh /tmp/scripts
RUN chmod +x /tmp/scripts/installNpm.sh
RUN /tmp/scripts/installNpm.sh
COPY images/receivePgpKeys.sh /tmp/scripts
RUN chmod +x /tmp/scripts/receivePgpKeys.sh
RUN set -ex \
 && . /tmp/scripts/__nodeVersions.sh \
 && /tmp/scripts/receivePgpKeys.sh 6A010C5166006599AA17F08146C2130DFD2497F5 \
 && curl -fsSLO --compressed "https://yarnpkg.com/downloads/$YARN_VERSION/yarn-v$YARN_VERSION.tar.gz" \
 && curl -fsSLO --compressed "https://yarnpkg.com/downloads/$YARN_VERSION/yarn-v$YARN_VERSION.tar.gz.asc" \
 && gpg --batch --verify yarn-v$YARN_VERSION.tar.gz.asc yarn-v$YARN_VERSION.tar.gz \
 && mkdir -p /opt/yarn \
 && tar -xzf yarn-v$YARN_VERSION.tar.gz -C /opt/yarn \
 && mv /opt/yarn/yarn-v$YARN_VERSION /opt/yarn/$YARN_VERSION \
 && rm yarn-v$YARN_VERSION.tar.gz.asc yarn-v$YARN_VERSION.tar.gz

RUN set -ex \
 && . /tmp/scripts/__nodeVersions.sh \
 && ln -s $NODE8_VERSION /opt/nodejs/$NODE8_MAJOR_MINOR_VERSION \
 && ln -s $NODE8_MAJOR_MINOR_VERSION /opt/nodejs/8 \
 && ln -s $NODE10_VERSION /opt/nodejs/$NODE10_MAJOR_MINOR_VERSION \
 && ln -s $NODE10_MAJOR_MINOR_VERSION /opt/nodejs/10 \
 && ln -s $NODE12_VERSION /opt/nodejs/$NODE12_MAJOR_MINOR_VERSION \
 && ln -s $NODE12_MAJOR_MINOR_VERSION /opt/nodejs/12 \
 && ln -s 12 /opt/nodejs/lts
RUN set -ex \
 && ln -s 6.9.0 /opt/npm/6.9 \
 && ln -s 6.9 /opt/npm/6 \
 && ln -s 6 /opt/npm/latest
RUN set -ex \
 && . /tmp/scripts/__nodeVersions.sh \
 && ln -s $YARN_VERSION /opt/yarn/stable \
 && ln -s $YARN_VERSION /opt/yarn/latest \
 && ln -s $YARN_VERSION /opt/yarn/$YARN_MINOR_VERSION \
 && ln -s $YARN_MINOR_VERSION /opt/yarn/$YARN_MAJOR_VERSION
RUN set -ex \
 && mkdir -p /links \
 && cp -s /opt/nodejs/lts/bin/* /links \
 && cp -s /opt/yarn/stable/bin/yarn /opt/yarn/stable/bin/yarnpkg /links

###
# Python intermediate stages
# Docker doesn't support variables in `COPY --from`, so we're using intermediate stages
###
FROM mcr.microsoft.com/oryx/python-build-base:3.7-${PYTHON_BASE_TAG} AS py37-build-base
FROM mcr.microsoft.com/oryx/python-build-base:3.8-${PYTHON_BASE_TAG} AS py38-build-base
###
# End Python intermediate stages
###

FROM main AS python
# It's not clear whether these are needed at runtime...
RUN apt-get update \
    && apt-get upgrade -y \
    && apt-get install -y --no-install-recommends \
        tk-dev \
        uuid-dev \
    && rm -rf /var/lib/apt/lists/*
# https://github.com/docker-library/python/issues/147
ENV PYTHONIOENCODING UTF-8
COPY build/__pythonVersions.sh /tmp/scripts
COPY --from=py37-build-base /opt /opt
COPY --from=py38-build-base /opt /opt
RUN . /tmp/scripts/__pythonVersions.sh && set -ex \
 && [ -d "/opt/python/$PYTHON37_VERSION" ] && echo /opt/python/$PYTHON37_VERSION/lib >> /etc/ld.so.conf.d/python.conf \
 && [ -d "/opt/python/$PYTHON38_VERSION" ] && echo /opt/python/$PYTHON38_VERSION/lib >> /etc/ld.so.conf.d/python.conf \
 && ldconfig
RUN . /tmp/scripts/__pythonVersions.sh && set -ex \
 && ln -s $PYTHON37_VERSION /opt/python/3.7 \
<<<<<<< HEAD
 && ln -s 3.7 /opt/python/3
=======
 && ln -s $PYTHON38_VERSION /opt/python/3.8 \
 && ln -s $PYTHON38_VERSION /opt/python/latest \
 && ln -s $PYTHON38_VERSION /opt/python/stable \
 && ln -s 3.8 /opt/python/3
>>>>>>> 0f11425d

# This stage is used only when building locally
FROM dotnet-install AS buildscriptbuilder
COPY src/BuildScriptGenerator /usr/oryx/src/BuildScriptGenerator
COPY src/BuildScriptGeneratorCli /usr/oryx/src/BuildScriptGeneratorCli
COPY src/Common /usr/oryx/src/Common
COPY build/FinalPublicKey.snk usr/oryx/build/
COPY src/CommonFiles /usr/oryx/src/CommonFiles
# This statement copies signed oryx binaries from during agent build.
# For local/dev contents of blank/empty directory named binaries are getting copied
COPY binaries /opt/buildscriptgen/
WORKDIR /usr/oryx/src
ARG GIT_COMMIT=unspecified
ARG AGENTBUILD=${AGENTBUILD}
ARG BUILD_NUMBER=unspecified
ARG RELEASE_TAG_NAME=unspecified
ENV GIT_COMMIT=${GIT_COMMIT}
ENV BUILD_NUMBER=${BUILD_NUMBER}
ENV RELEASE_TAG_NAME=${RELEASE_TAG_NAME}
ARG AGENTBUILD=${AGENTBUILD}
RUN if [ -z "$AGENTBUILD" ]; then \
        dotnet publish -r linux-x64 -o /opt/buildscriptgen/ -c Release BuildScriptGeneratorCli/BuildScriptGeneratorCli.csproj; \
    fi
RUN chmod a+x /opt/buildscriptgen/GenerateBuildScript

FROM python AS final
WORKDIR /

ENV PATH="$PATH:/opt/oryx:/opt/nodejs/lts/bin:/opt/dotnet/sdks/lts:/opt/python/latest/bin:/opt/yarn/stable/bin"
COPY images/build/benv.sh /opt/oryx/benv
RUN chmod +x /opt/oryx/benv
RUN mkdir -p /usr/local/share/pip-cache/lib
RUN chmod -R 777 /usr/local/share/pip-cache

# Copy .NET Core related content
ENV NUGET_XMLDOC_MODE=skip \
	DOTNET_SKIP_FIRST_TIME_EXPERIENCE=1 \
	NUGET_PACKAGES=/var/nuget
COPY --from=dotnet-install /opt/dotnet /opt/dotnet
COPY --from=dotnet-install /var/nuget /var/nuget
# Grant read-write permissions to the nuget folder so that dotnet restore
# can write into it.
RUN chmod a+rw /var/nuget

# Copy NodeJs, NPM and Yarn related content
COPY --from=node-install /opt /opt

# Build script generator content. Docker doesn't support variables in --from
# so we are building an extra stage to copy binaries from correct build stage
COPY --from=buildscriptbuilder /opt/buildscriptgen/ /opt/buildscriptgen/
RUN ln -s /opt/buildscriptgen/GenerateBuildScript /opt/oryx/oryx

RUN rm -rf /tmp/scripts

# Bake Application Insights key from pipeline variable into final image
ARG AI_KEY
ENV ORYX_AI_INSTRUMENTATION_KEY=${AI_KEY}

ARG GIT_COMMIT=unspecified
ARG BUILD_NUMBER=unspecified
ARG RELEASE_TAG_NAME=unspecified
LABEL com.microsoft.oryx.git-commit=${GIT_COMMIT}
LABEL com.microsoft.oryx.build-number=${BUILD_NUMBER}
LABEL com.microsoft.oryx.release-tag-name=${RELEASE_TAG_NAME}

ENTRYPOINT [ "benv" ]<|MERGE_RESOLUTION|>--- conflicted
+++ resolved
@@ -188,14 +188,10 @@
  && ldconfig
 RUN . /tmp/scripts/__pythonVersions.sh && set -ex \
  && ln -s $PYTHON37_VERSION /opt/python/3.7 \
-<<<<<<< HEAD
- && ln -s 3.7 /opt/python/3
-=======
  && ln -s $PYTHON38_VERSION /opt/python/3.8 \
  && ln -s $PYTHON38_VERSION /opt/python/latest \
  && ln -s $PYTHON38_VERSION /opt/python/stable \
  && ln -s 3.8 /opt/python/3
->>>>>>> 0f11425d
 
 # This stage is used only when building locally
 FROM dotnet-install AS buildscriptbuilder
